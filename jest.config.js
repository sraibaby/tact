--- conflicted
+++ resolved
@@ -5,14 +5,9 @@
     },
     testEnvironment: "node",
     testPathIgnorePatterns: ["/node_modules/", "/dist/"],
-<<<<<<< HEAD
-    maxWorkers: "50%",
+    maxWorkers: "8",
     globalSetup: "./jest.globalSetup.js",
     setupFiles: ["./jest.setup.js"],
-=======
-    maxWorkers: "8",
-    globalSetup: "./jest.setup.js",
->>>>>>> 9c124817
     globalTeardown: "./jest.teardown.js",
     snapshotSerializers: ["@tact-lang/ton-jest/serializers"],
 };