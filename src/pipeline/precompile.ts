--- conflicted
+++ resolved
@@ -7,11 +7,8 @@
 import { resolveSignatures } from "../types/resolveSignatures";
 import { resolveImports } from "../imports/resolveImports";
 import { VirtualFileSystem } from "../vfs/VirtualFileSystem";
-<<<<<<< HEAD
 import { ConstantPropagationAnalyzer } from "../interpreters/constantPropagation";
-=======
 import { AstModule } from "../grammar/ast";
->>>>>>> 6320faa7
 
 export function precompile(
     ctx: CompilerContext,
