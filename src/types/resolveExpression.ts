--- conflicted
+++ resolved
@@ -1,10 +1,5 @@
-<<<<<<< HEAD
-import * as A from "../ast/ast";
+import type * as A from "../ast/ast";
 import { eqNames, idText, isWildcard } from "../ast/ast-helpers";
-=======
-import type * as A from "../ast/ast";
-import { eqNames, getAstFactory, idText, isWildcard } from "../ast/ast-helpers";
->>>>>>> cbef14d1
 import {
     idTextErr,
     throwCompilationError,
