//
// Builder
//

asm fun beginCell(): Builder { NEWC }

// special treatment in Func compiler, so not replaced with asm "STIX"
@name(store_int)
extends native storeInt(self: Builder, value: Int, bits: Int): Builder;

// special treatment in Func compiler, so not replaced with asm "STUX"
@name(store_uint)
extends native storeUint(self: Builder, value: Int, bits: Int): Builder;

@name(__tact_store_bool)
extends native storeBool(self: Builder, value: Bool): Builder;

/// Extension function for the `Builder`. Alias to `Builder.storeBool()`. Available since Tact 1.5.0.
///
/// ```tact
/// fun example() {
///     let b: Builder = beginCell();
///     let fizz: Builder = b.storeBit(true);  // writes 1
///     let buzz: Builder = b.storeBit(false); // writes 0
/// }
/// ```
///
/// See: https://docs.tact-lang.org/ref/core-cells#builderstorebit
///
@name(__tact_store_bool)
extends native storeBit(self: Builder, value: Bool): Builder;

/// Extension function for the `Builder`.
///
/// Stores (serializes) an unsigned `Int` `value` in the range from 0 to 2^120 − 1 inclusive into the copy of the `Builder`. The serialization of `value` consists of a 4-bit unsigned big-endian integer `l`, which is the smallest integer `l` ≥ 0, such that `value` < 2^(8 * `l`), followed by an 8 * `l`-bit unsigned big-endian representation of `value`. Returns that copy of the `Builder`.
///
/// Attempts to store an out-of-bounds `value` throw an exception with exit code 5: `Integer out of expected range`.
///
/// This is the most common way of storing nanoToncoins.
///
/// ```tact
/// fun example() {
///     let b: Builder = beginCell();
///     let fizz: Builder = b.storeCoins(42);
/// }
/// ```
///
/// See: https://docs.tact-lang.org/ref/core-cells#builderstorecoins
///
asm extends fun storeCoins(self: Builder, value: Int): Builder { STVARUINT16 }

/// Extension function for the `Builder`. Alias to `Builder.storeCoins()`. Available since Tact 1.6.0.
///
/// ```tact
/// fun example() {
///     let b: Builder = beginCell();
///     let fizz: Builder = b.storeVarUint16(42);
/// }
/// ```
///
/// See:
/// * https://docs.tact-lang.org/ref/core-cells#builderstorevaruint16
/// * https://docs.tact-lang.org/ref/core-cells#builderstorecoins
///
asm extends fun storeVarUint16(self: Builder, value: Int): Builder { STVARUINT16 }

/// Extension function for the `Builder`. Available since Tact 1.6.0.
///
/// Similar to `Builder.storeCoins()`, but with a different `value` range: from -2^119 to 2^119 - 1 inclusive.
///
/// Attempts to store an out-of-bounds `value` throw an exception with exit code 5: `Integer out of expected range`.
///
/// ```tact
/// fun example() {
///     let b: Builder = beginCell();
///     let fizz: Builder = b.storeVarInt16(-42);
/// }
/// ```
///
/// See: https://docs.tact-lang.org/ref/core-cells#builderstorevarint16
///
asm extends fun storeVarInt16(self: Builder, value: Int): Builder { STVARINT16 }

/// Extension function for the `Builder`. Available since Tact 1.6.0.
///
/// Stores (serializes) an unsigned `Int` `value` in the range from 0 to 2^248 − 1 inclusive into the copy of the `Builder`. The serialization of `value` consists of a 5-bit unsigned big-endian integer `l`, which is the smallest integer `l` ≥ 0, such that `value` < 2^8 * `l`, followed by an 8 * `l`-bit unsigned big-endian representation of `value`. Returns that copy of the `Builder`.
///
/// Attempts to store an out-of-bounds `value` throw an exception with exit code 5: `Integer out of expected range`.
///
/// ```tact
/// fun example() {
///     let b: Builder = beginCell();
///     let fizz: Builder = b.storeVarUint32(420000);
/// }
/// ```
///
/// See: https://docs.tact-lang.org/ref/core-cells#builderstorevaruint32
///
asm extends fun storeVarUint32(self: Builder, value: Int): Builder { STVARUINT32 }

/// Extension function for the `Builder`. Available since Tact 1.6.0.
///
/// Similar to `Builder.storeVarUint32()`, but with a different `value` range: from -2^247 to 2^247 - 1 inclusive.
///
/// Attempts to store an out-of-bounds `value` throw an exception with exit code 5: `Integer out of expected range`.
///
/// ```tact
/// fun example() {
///     let b: Builder = beginCell();
///     let fizz: Builder = b.storeVarInt32(-420000);
/// }
/// ```
///
/// See: https://docs.tact-lang.org/ref/core-cells#builderstorevarint32
///
asm extends fun storeVarInt32(self: Builder, value: Int): Builder { STVARINT32 }

asm(cell self) extends fun storeRef(self: Builder, cell: Cell): Builder { STREF }

asm extends fun storeSlice(self: Builder, cell: Slice): Builder { STSLICER }

/// Extension function for the `Builder`. Available since Tact 1.5.0.
///
/// Appends all data from a `Builder` `cell` to the copy of the `Builder`. Returns that copy.
///
/// ```tact
/// fun example() {
///     let b: Builder = beginCell().storeCoins(42);
///     let fizz: Builder = beginCell().storeBuilder(b);
///     b.endCell() == fizz.endCell(); // true
/// }
/// ```
///
/// See: https://docs.tact-lang.org/ref/core-cells#builderstorebuilder
///
asm extends fun storeBuilder(self: Builder, cell: Builder): Builder { STBR }

@name(__tact_store_address)
extends native storeAddress(self: Builder, address: Address): Builder;

/// Extension function for the `Builder`. Available since Tact 1.5.0.
///
/// If the `cell` is not `null`, stores 1 as a single bit and then reference `cell` into the copy of the `Builder`. Returns that copy.
///
/// If the `cell` is `null`, only stores 0 as a single bit into the copy of the `Builder`. Returns that copy.
///
/// As a single `Cell` can store up to 4 references, attempts to store more throw an exception with exit code 8: `Cell overflow`.
///
/// ```tact
/// fun example() {
///     let b: Builder = beginCell();
///     let fizz: Builder = b
///         .storeMaybeRef(emptyCell()) // 1, then empty cell
///         .storeMaybeRef(null);       // 0
/// }
/// ```
///
/// See: https://docs.tact-lang.org/ref/core-cells#builderstoremayberef
///
asm(cell self) extends fun storeMaybeRef(self: Builder, cell: Cell?): Builder { STOPTREF }

asm extends fun endCell(self: Builder): Cell { ENDC }

asm extends fun refs(self: Builder): Int { BREFS }

asm extends fun bits(self: Builder): Int { BBITS }

/// Extension function for the `Builder`. Available since Tact 1.6.0.
///
/// Computes and returns the `Int` depth of the `Builder`. Produces 0 if the `Builder` has no references stored so far, otherwise 1 plus the maximum of the depths of the referenced cells.
///
/// ```tact
/// fun example() {
///     let b: Builder = beginCell().storeInt(42, 7);
///     let depth: Int = b.depth(); // 0
/// }
/// ```
///
/// See: https://docs.tact-lang.org/ref/core-cells#builderdepth
///
asm extends fun depth(self: Builder): Int { BDEPTH }

//
// Slice
//

asm extends fun beginParse(self: Cell): Slice { CTOS }

asm(-> 1 0) extends mutates fun loadRef(self: Slice): Cell { LDREF }

/// Extension function for the `Slice`. Available since Tact 1.5.0.
///
/// Preloads the next reference from the `Slice` as a `Cell`. Doesn't modify the original `Slice`.
///
/// Attempts to preload such reference `Cell` when `Slice` doesn't contain it throw an exception with exit code 8: `Cell overflow`.
///
/// Attempts to preload more data than `Slice` contains throw an exception with exit code 9: `Cell underflow`.
///
/// ```tact
/// fun examples() {
///     let s1: Slice = beginCell().storeRef(emptyCell()).asSlice();
///     let fizz: Cell = s1.preloadRef(); // didn't modify s1
///
///     let s2: Slice = beginCell()
///         .storeRef(emptyCell())
///         .storeRef(s1.asCell())
///         .asSlice();
///     let ref1: Cell = s2.preloadRef();
///     let ref2: Cell = s2.preloadRef();
///     ref1 == ref2; // true
/// }
/// ```
///
/// See:
/// * https://docs.tact-lang.org/ref/core-cells#slicepreloadref
/// * https://docs.tact-lang.org/book/exit-codes
///
asm extends fun preloadRef(self: Slice): Cell { PLDREF }

// special treatment in Func compiler, so not replaced with asm "LDSLICEX"
@name(load_bits)
extends mutates native loadBits(self: Slice, l: Int): Slice;

// special treatment in Func compiler, so not replaced with asm "PLDSLICEX"
@name(preload_bits)
extends native preloadBits(self: Slice, l: Int): Slice;

// special treatment in Func compiler, so not replaced with asm "LDIX"
@name(load_int)
extends mutates native loadInt(self: Slice, l: Int): Int;

// special treatment in Func compiler, so not replaced with asm "PLDIX"
@name(preload_int)
extends native preloadInt(self: Slice, l: Int): Int;

// special treatment in Func compiler, so not replaced with asm "LDUX"
@name(load_uint)
extends mutates native loadUint(self: Slice, l: Int): Int;

// special treatment in Func compiler, so not replaced with asm "PLDUX"
@name(preload_uint)
extends native preloadUint(self: Slice, l: Int): Int;

asm(-> 1 0) extends mutates fun loadBool(self: Slice): Bool { 1 LDI }

/// Extension mutation function for the `Slice`. Alias to `Slice.loadBool()`. Available since Tact 1.5.0.
///
/// ```tact
/// fun example() {
///     let s: Slice = beginCell().storeBool(true).asSlice();
///     let fizz: Bool = s.loadBit(); // true
/// }
/// ```
///
/// See: https://docs.tact-lang.org/ref/core-cells#sliceloadbit
///
asm(-> 1 0) extends mutates fun loadBit(self: Slice): Bool { 1 LDI }

/// Extension mutation function for the `Slice`.
///
/// Loads and returns a serialized unsigned `Int` value in the range from 0 to 2^120 - 1 inclusive from the `Slice`. This value usually represents the amount in nanoToncoins.
///
/// Attempts to load such `Int` when `Slice` doesn't contain it throw an exception with exit code 8: `Cell overflow`.
///
/// Attempts to load more data than `Slice` contains throw an exception with exit code 9: `Cell underflow`.
///
/// ```tact
/// fun example() {
///     let s: Slice = beginCell().storeCoins(42).asSlice();
///     let fizz: Int = s.loadCoins(); // 42
/// }
/// ```
///
/// See: https://docs.tact-lang.org/ref/core-cells#sliceloadcoins
///
asm( -> 1 0) extends mutates fun loadCoins(self: Slice): Int { LDVARUINT16 }

/// Extension mutation function for the `Slice`. Alias to `Slice.loadCoins()`. Available since Tact 1.6.0.
///
/// ```tact
/// fun example() {
///     let s: Slice = beginCell().storeVarUint16(42).asSlice();
///     let fizz: Int = s.loadVarUint16(); // 42
/// }
/// ```
///
/// See:
/// * https://docs.tact-lang.org/ref/core-cells#sliceloadvaruint16
/// * https://docs.tact-lang.org/ref/core-cells#sliceloadcoins
///
asm( -> 1 0) extends mutates fun loadVarUint16(self: Slice): Int { LDVARUINT16 }

/// Extension mutation function for the `Slice`. Available since Tact 1.6.0.
///
/// Similar to `Slice.loadCoins()`, but with a different `value` range: from -2^119 to 2^119 - 1 inclusive.
///
/// Attempts to load such `Int` when `Slice` doesn't contain it throw an exception with exit code 8: `Cell overflow`.
///
/// Attempts to load more data than `Slice` contains throw an exception with exit code 9: `Cell underflow`.
///
/// ```tact
/// fun example() {
///     let s: Slice = beginCell().storeVarInt16(-42).asSlice();
///     let fizz: Int = s.loadVarInt16(); // -42
/// }
/// ```
///
/// See: https://docs.tact-lang.org/ref/core-cells#sliceloadvarint16
///
asm( -> 1 0) extends mutates fun loadVarInt16(self: Slice): Int { LDVARINT16 }

/// Extension mutation function for the `Slice`. Available since Tact 1.6.0.
///
/// Loads and returns a serialized unsigned `Int` value in the range from 0 to 2^248 − 1 inclusive from the `Slice`.
///
/// Attempts to load such `Int` when `Slice` doesn't contain it throw an exception with exit code 8: `Cell overflow`.
///
/// Attempts to load more data than `Slice` contains throw an exception with exit code 9: `Cell underflow`.
///
/// ```tact
/// fun example() {
///     let s: Slice = beginCell().storeVarUint32(420000).asSlice();
///     let fizz: Int = s.loadVarUint32(); // 420000
/// }
/// ```
///
/// See: https://docs.tact-lang.org/ref/core-cells#sliceloadvaruint32
///
asm( -> 1 0) extends mutates fun loadVarUint32(self: Slice): Int { LDVARUINT32 }

/// Extension mutation function for the `Slice`. Available since Tact 1.6.0.
///
/// Similar to `Slice.loadVarUint32()`, but with a different `value` range: from -2^247 to 2^247 - 1 inclusive.
///
/// Attempts to load such `Int` when `Slice` doesn't contain it throw an exception with exit code 8: `Cell overflow`.
///
/// Attempts to load more data than `Slice` contains throw an exception with exit code 9: `Cell underflow`.
///
/// ```tact
/// fun example() {
///     let s: Slice = beginCell().storeVarInt32(-420000).asSlice();
///     let fizz: Int = s.loadVarInt32(); // -420000
/// }
/// ```
///
/// See: https://docs.tact-lang.org/ref/core-cells#sliceloadvarint32
///
asm( -> 1 0) extends mutates fun loadVarInt32(self: Slice): Int { LDVARINT32 }

@name(__tact_load_address)
extends mutates native loadAddress(self: Slice): Address;

asm extends mutates fun skipBits(self: Slice, l: Int) { SDSKIPFIRST }

asm extends fun endParse(self: Slice) { ENDS }

/// Extension function for the `Slice`. Available since Tact 1.6.0.
///
/// Preloads all but the last 0 ≤ `len` ≤ 1023 bits from the `Slice`.
///
/// Attempts to specify an out-of-bounds `len` value throw an exception with exit code 5: `Integer out of expected range`.
///
/// Attempts to preload more data than `Slice` contains throw an exception with exit code 9: `Cell underflow`.
///
/// ```tact
/// fun example() {
///     let s: Slice = beginCell().storeInt(42, 7).asSlice();
///     let allButLastFive: Slice = s.skipLastBits(5); // all but last 5 bits,
///                                                    // i.e. only first 2
/// }
/// ```
///
/// See: https://docs.tact-lang.org/ref/core-cells#sliceskiplastbits
///
asm extends fun skipLastBits(self: Slice, len: Int): Slice { SDSKIPLAST }

/// Extension function for the `Slice`. Available since Tact 1.6.0.
///
/// Preloads the first 0 ≤ `len` ≤ 1023 bits from the `Slice`.
///
/// Attempts to specify an out-of-bounds `len` value throw an exception with exit code 5: `Integer out of expected range`.
///
/// Attempts to preload more data than `Slice` contains throw an exception with exit code 9: `Cell underflow`.
///
/// ```tact
/// fun example() {
///     let s: Slice = beginCell().storeInt(42, 7).asSlice();
///     let firstFive: Slice = s.firstBits(5); // first 5 bits
/// }
/// ```
///
/// In order to reduce gas usage, prefer calling `Slice.preloadBits()` over using this function since the former is more optimized.
///
/// See:
/// * https://docs.tact-lang.org/ref/core-cells#slicefirstbits
/// * https://docs.tact-lang.org/ref/core-cells#slicepreloadbits
///
asm extends fun firstBits(self: Slice, len: Int): Slice { SDCUTFIRST }

/// Extension function for the `Slice`. Available since Tact 1.6.0.
///
/// Preloads the last 0 ≤ `len` ≤ 1023 bits from the `Slice`.
///
/// Attempts to specify an out-of-bounds `len` value throw an exception with exit code 5: `Integer out of expected range`.
///
/// Attempts to preload more data than `Slice` contains throw an exception with exit code 9: `Cell underflow`.
///
/// ```tact
/// fun example() {
///     let s: Slice = beginCell().storeInt(42, 7).asSlice();
///     let lastFive: Slice = s.lastBits(5); // last 5 bits
/// }
/// ```
///
/// See: https://docs.tact-lang.org/ref/core-cells#slicelastbits
///
asm extends fun lastBits(self: Slice, len: Int): Slice { SDCUTLAST }

/// Extension function for the `Slice`. Available since Tact 1.6.0.
///
/// Computes and returns the `Int` depth of the `Slice`. Produces 0 if the `Slice` has no references, otherwise 1 plus the maximum of the depths of the referenced cells.
///
/// ```tact
/// fun example() {
///     let s: Slice = beginCell().storeInt(42, 7).asSlice();
///     let depth: Int = s.depth(); // 0
/// }
/// ```
///
/// See: https://docs.tact-lang.org/ref/core-cells#slicedepth
///
asm extends fun depth(self: Slice): Int { SDEPTH }

//
// Slice size
//

asm extends fun refs(self: Slice): Int { SREFS }

asm extends fun bits(self: Slice): Int { SBITS }

asm extends fun empty(self: Slice): Bool { SEMPTY }

asm extends fun dataEmpty(self: Slice): Bool { SDEMPTY }

asm extends fun refsEmpty(self: Slice): Bool { SREMPTY }

//
// Conversions
//

inline extends fun asSlice(self: Builder): Slice {
    return self.endCell().beginParse();
}

inline extends fun asSlice(self: Cell): Slice {
    return self.beginParse();
}

inline extends fun asCell(self: Slice): Cell {
    return beginCell()
        .storeSlice(self)
        .endCell();
}

inline extends fun asCell(self: Builder): Cell {
    return self.endCell();
}

asm fun emptyCell(): Cell {
    <b b> PUSHREF // Pure fift) "<b" creates a builder, "b>" turns it into a cell (in compile time)
}

<<<<<<< HEAD
asm fun emptySlice(): Slice {
    b{} PUSHSLICE
}
=======
inline fun emptySlice(): Slice {
    return emptyCell().asSlice();
}

/// Struct for holding values computed by the `Cell.computeDataSize()` and `Slice.computeDataSize()` extension functions. Available since Tact 1.6.0.
///
/// See:
/// * https://docs.tact-lang.org/ref/core-cells#cellcomputedatasize
/// * https://docs.tact-lang.org/ref/core-cells#slicecomputedatasize
///
struct DataSize {
    /// The total number of nested cells, including the starting one.
    cells: Int;

    /// The total number of bits in all nested cells, including the starting one.
    bits: Int;

    /// The total number of refs in all nested cells, including the starting one.
    refs: Int;
}

/// Extension function for the `Cell`. Available since Tact 1.6.0.
///
/// Computes and returns the number of distinct cells, bits and refs in the `Cell` by using a depth-first search (DFS) algorithm, recursively traversing each referenced cell. This function is computationally expensive and can consume a lot of gas. If `self` is `null`, returns `DataSize` with all fields set to 0.
///
/// The results are packed into a `DataSize` Struct consisting of:
/// * `cells: Int`, the total number of nested cells, including the starting one
/// * `bits: Int`, the total number of bits in all nested cells, including the starting one
/// * `refs: Int`, the total number of refs in all nested cells, including the starting one
///
/// If the specified `maxCells` value isn't enough to traverse all cells including the starting one, an exception with exit code 8 is thrown: `Cell overflow`.
///
/// Attempts to specify a negative value of `maxCells` throw an exception with exit code 5: `Integer out of expected range`.
///
/// ```tact
/// fun example() {
///     let c: Cell = beginCell().storeInt(42, 7).storeRef(emptyCell()).endCell();
///     try {
///         let dataSize: DataSize = c.computeDataSize(2);
///         dataSize.cells; // 2
///         dataSize.bits;  // 7
///         dataSize.refs;  // 1
///     } catch (exitCode) {
///         // if maxCells was insufficient to traverse the cell
///         // and all of its references, the exitCode here would be 8
///     }
/// }
/// ```
///
/// See: https://docs.tact-lang.org/ref/core-cells#cellcomputedatasize
///
asm extends fun computeDataSize(self: Cell?, maxCells: Int): DataSize { CDATASIZE }

/// Extension function for the `Slice`. Available since Tact 1.6.0.
///
/// Similar to `Cell.computeDataSize()`, but doesn't take into account the cell that contains the `Slice` itself. However, accounts for its bits and refs.
///
/// The results are packed into a `DataSize` Struct consisting of:
/// * `cells: Int`, the total number of nested cells, including the starting one
/// * `bits: Int`, the total number of bits in all nested cells, including the starting one
/// * `refs: Int`, the total number of refs in all nested cells, including the starting one
///
/// If the specified `maxCells` value isn't enough to traverse all cells **not** including the starting one, an exception with exit code 8 is thrown: `Cell overflow`.
///
/// Attempts to specify a negative value of `maxCells` throw an exception with exit code 5: `Integer out of expected range`.
///
/// ```tact
/// fun example() {
///     let s: Slice = beginCell().storeInt(42, 7).storeRef(emptyCell()).asSlice();
///     try {
///         let dataSize: DataSize = s.computeDataSize(1);
///         dataSize.cells; // 1
///         dataSize.bits;  // 7
///         dataSize.refs;  // 1
///     } catch (exitCode) {
///         // if maxCells was insufficient to traverse the cell
///         // and all of its references, the exitCode here would be 8
///     }
/// }
/// ```
///
/// See: https://docs.tact-lang.org/ref/core-cells#slicecomputedatasize
///
asm extends fun computeDataSize(self: Slice, maxCells: Int): DataSize { SDATASIZE }

/// Extension function for the `Cell`. Available since Tact 1.6.0.
///
/// Computes and returns the `Int` depth of the `Cell`. Produces 0 if the `Cell` has no references, otherwise 1 plus the maximum of the depths of the referenced cells. If c is null, returns zero.
///
/// ```tact
/// fun example() {
///     let c: Cell = beginCell().storeInt(42, 7).endCell();
///     let depth: Int = c.depth(); // 0
/// }
/// ```
///
/// See: https://docs.tact-lang.org/ref/core-cells#celldepth
///
asm extends fun depth(self: Cell?): Int { CDEPTH }
>>>>>>> f8537828
<|MERGE_RESOLUTION|>--- conflicted
+++ resolved
@@ -471,13 +471,8 @@
     <b b> PUSHREF // Pure fift) "<b" creates a builder, "b>" turns it into a cell (in compile time)
 }
 
-<<<<<<< HEAD
 asm fun emptySlice(): Slice {
     b{} PUSHSLICE
-}
-=======
-inline fun emptySlice(): Slice {
-    return emptyCell().asSlice();
 }
 
 /// Struct for holding values computed by the `Cell.computeDataSize()` and `Slice.computeDataSize()` extension functions. Available since Tact 1.6.0.
@@ -575,4 +570,3 @@
 /// See: https://docs.tact-lang.org/ref/core-cells#celldepth
 ///
 asm extends fun depth(self: Cell?): Int { CDEPTH }
->>>>>>> f8537828
