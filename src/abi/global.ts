--- conflicted
+++ resolved
@@ -14,17 +14,8 @@
 import path from "path";
 import { cwd } from "process";
 import { posixNormalize } from "../utils/filePath";
-<<<<<<< HEAD
 import { ensureSimplifiedString } from "../optimizer/interpreter";
-import { isLiteral } from "../ast/ast";
-=======
-import {
-    ensureSimplifiedString,
-    ensureString,
-    interpretEscapeSequences,
-} from "../optimizer/interpreter";
 import { isLiteral } from "../ast/ast-helpers";
->>>>>>> b2cc83b7
 
 export const GlobalFunctions: Map<string, AbiFunction> = new Map([
     [
