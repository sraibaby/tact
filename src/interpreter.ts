<<<<<<< HEAD
import { Address, beginCell, BitString, Cell, toNano } from "@ton/core";
import { paddedBufferToBits } from "@ton/core/dist/boc/utils/paddedBits";
import * as crc32 from "crc-32";
import { CompilerEnvironment, evalConstantExpression } from "./constEval";
=======
import { evalConstantExpression } from "./constEval";
>>>>>>> 114aa88d
import { CompilerContext } from "./context";
import { TactConstEvalError, TactParseError, idTextErr } from "./errors";
import {
    AstBoolean,
    AstCondition,
    AstConditional,
    AstConstantDef,
    AstContract,
    AstExpression,
    AstFieldAccess,
    AstFunctionDef,
    AstId,
    AstInitOf,
    AstMessageDecl,
    AstMethodCall,
    AstModuleItem,
    AstNativeFunctionDecl,
    AstNull,
    AstNumber,
    AstOpBinary,
    AstOpUnary,
    AstPrimitiveTypeDecl,
    AstStatement,
    AstStatementAssign,
    AstStatementAugmentedAssign,
    AstStatementExpression,
    AstStatementForEach,
    AstStatementLet,
    AstStatementRepeat,
    AstStatementReturn,
    AstStatementTry,
    AstStatementTryCatch,
    AstStatementUntil,
    AstStatementWhile,
    AstStaticCall,
    AstString,
    AstStructDecl,
    AstStructInstance,
    AstTrait,
    idText,
<<<<<<< HEAD
    isSelfId,
    tryExtractPath,
} from "./grammar/ast";
import { SrcInfo, dummySrcInfo, parseExpression } from "./grammar/grammar";
import { divFloor, modFloor } from "./optimizer/util";
import {
    getStaticConstant,
    getStaticFunction,
    getType,
    hasStaticConstant,
    hasStaticFunction,
} from "./types/resolveDescriptors";
import { getExpType } from "./types/resolveExpression";
import {
    CommentValue,
    StructValue,
    TypeRef,
    Value,
    showValue,
} from "./types/types";
import { sha256_sync } from "@ton/crypto";
import { enabledMasterchain } from "./config/features";
import { lookupVariable } from "./types/resolveStatements";

// TVM integers are signed 257-bit integers
const minTvmInt: bigint = -(2n ** 256n);
const maxTvmInt: bigint = 2n ** 256n - 1n;

// Range allowed in repeat statements
const minRepeatStatement: bigint = -(2n ** 256n); // Note it is the same as minimum for TVM
const maxRepeatStatement: bigint = 2n ** 31n - 1n;

// Throws a non-fatal const-eval error, in the sense that const-eval as a compiler
// optimization cannot be applied, e.g. to `let`-statements.
// Note that for const initializers this is a show-stopper.
export function throwNonFatalErrorConstEval(
    msg: string,
    source: SrcInfo,
): never {
    throwConstEvalError(`Cannot evaluate expression: ${msg}`, false, source);
}

// Throws a fatal const-eval, meaning this is a meaningless program,
// so compilation should be aborted in all cases
export function throwErrorConstEval(msg: string, source: SrcInfo): never {
    throwConstEvalError(`Cannot evaluate expression: ${msg}`, true, source);
}
=======
} from "./grammar/ast";
import { parseExpression } from "./grammar/grammar";
import { InterpreterSemantics } from "./interpreterSemantics/types";
import { throwNonFatalErrorConstEval } from "./interpreterSemantics/util";
import { Value } from "./types/types";

>>>>>>> 114aa88d
type EvalResult =
    | { kind: "ok"; value: Value }
    | { kind: "error"; message: string };

<<<<<<< HEAD
export function ensureInt(val: Value, source: SrcInfo): bigint {
    if (typeof val !== "bigint") {
        throwErrorConstEval(
            `integer expected, but got '${showValue(val)}'`,
            source,
        );
    }
    if (minTvmInt <= val && val <= maxTvmInt) {
        return val;
    } else {
        throwErrorConstEval(
            `integer '${showValue(val)}' does not fit into TVM Int type`,
            source,
        );
    }
}

export function ensureRepeatInt(val: Value, source: SrcInfo): bigint {
    if (typeof val !== "bigint") {
        throwErrorConstEval(
            `integer expected, but got '${showValue(val)}'`,
            source,
        );
    }
    if (minRepeatStatement <= val && val <= maxRepeatStatement) {
        return val;
    } else {
        throwErrorConstEval(
            `repeat argument must be a number between -2^256 (inclusive) and 2^31 - 1 (inclusive)`,
            source,
        );
    }
}

function ensureBoolean(val: Value, source: SrcInfo): boolean {
    if (typeof val !== "boolean") {
        throwErrorConstEval(
            `boolean expected, but got '${showValue(val)}'`,
            source,
        );
    }
    return val;
}

function ensureString(val: Value, source: SrcInfo): string {
    if (typeof val !== "string") {
        throwErrorConstEval(
            `string expected, but got '${showValue(val)}'`,
            source,
        );
    }
    return val;
}

function ensureFunArity(arity: number, args: AstExpression[], source: SrcInfo) {
    if (args.length !== arity) {
        throwErrorConstEval(
            `function expects ${arity} argument(s), but got ${args.length}`,
            source,
        );
    }
}

function ensureMethodArity(
    arity: number,
    args: AstExpression[],
    source: SrcInfo,
) {
    if (args.length !== arity) {
        throwErrorConstEval(
            `method expects ${arity} argument(s), but got ${args.length}`,
            source,
        );
    }
}

export function evalUnaryOp(
    op: AstUnaryOperation,
    valOperand: Value,
    operandLoc: SrcInfo = dummySrcInfo,
    source: SrcInfo = dummySrcInfo,
): Value {
    switch (op) {
        case "+":
            return ensureInt(valOperand, operandLoc);
        case "-":
            return ensureInt(-ensureInt(valOperand, operandLoc), source);
        case "~":
            return ~ensureInt(valOperand, operandLoc);
        case "!":
            return !ensureBoolean(valOperand, operandLoc);
        case "!!":
            if (valOperand === null) {
                throwErrorConstEval(
                    "non-null value expected but got null",
                    operandLoc,
                );
            }
            return valOperand;
    }
}

export function evalBinaryOp(
    op: AstBinaryOperation,
    valLeft: Value,
    valRight: Value,
    locLeft: SrcInfo = dummySrcInfo,
    locRight: SrcInfo = dummySrcInfo,
    source: SrcInfo = dummySrcInfo,
): Value {
    switch (op) {
        case "+":
            return ensureInt(
                ensureInt(valLeft, locLeft) + ensureInt(valRight, locRight),
                source,
            );
        case "-":
            return ensureInt(
                ensureInt(valLeft, locLeft) - ensureInt(valRight, locRight),
                source,
            );
        case "*":
            return ensureInt(
                ensureInt(valLeft, locLeft) * ensureInt(valRight, locRight),
                source,
            );
        case "/": {
            // The semantics of integer division for TVM (and by extension in Tact)
            // is a non-conventional one: by default it rounds towards negative infinity,
            // meaning, for instance, -1 / 5 = -1 and not zero, as in many mainstream languages.
            // Still, the following holds: a / b * b + a % b == a, for all b != 0.
            const r = ensureInt(valRight, locRight);
            if (r === 0n)
                throwErrorConstEval("divisor must be non-zero", locRight);
            return ensureInt(divFloor(ensureInt(valLeft, locLeft), r), source);
        }
        case "%": {
            // Same as for division, see the comment above
            // Example: -1 % 5 = 4
            const r = ensureInt(valRight, locRight);
            if (r === 0n)
                throwErrorConstEval("divisor must be non-zero", locRight);
            return ensureInt(modFloor(ensureInt(valLeft, locLeft), r), source);
        }
        case "&":
            return ensureInt(valLeft, locLeft) & ensureInt(valRight, locRight);
        case "|":
            return ensureInt(valLeft, locLeft) | ensureInt(valRight, locRight);
        case "^":
            return ensureInt(valLeft, locLeft) ^ ensureInt(valRight, locRight);
        case "<<": {
            const valNum = ensureInt(valLeft, locLeft);
            const valBits = ensureInt(valRight, locRight);
            if (0n > valBits || valBits > 256n) {
                throwErrorConstEval(
                    `the number of bits shifted ('${valBits}') must be within [0..256] range`,
                    locRight,
                );
            }
            try {
                return ensureInt(valNum << valBits, source);
            } catch (e) {
                if (e instanceof RangeError)
                    // this actually should not happen
                    throwErrorConstEval(
                        `integer does not fit into TVM Int type`,
                        source,
                    );
                throw e;
            }
        }
        case ">>": {
            const valNum = ensureInt(valLeft, locLeft);
            const valBits = ensureInt(valRight, locRight);
            if (0n > valBits || valBits > 256n) {
                throwErrorConstEval(
                    `the number of bits shifted ('${valBits}') must be within [0..256] range`,
                    locRight,
                );
            }
            try {
                return ensureInt(valNum >> valBits, source);
            } catch (e) {
                if (e instanceof RangeError)
                    // this is actually should not happen
                    throwErrorConstEval(
                        `integer does not fit into TVM Int type`,
                        source,
                    );
                throw e;
            }
        }
        case ">":
            return ensureInt(valLeft, locLeft) > ensureInt(valRight, locRight);
        case "<":
            return ensureInt(valLeft, locLeft) < ensureInt(valRight, locRight);
        case ">=":
            return ensureInt(valLeft, locLeft) >= ensureInt(valRight, locRight);
        case "<=":
            return ensureInt(valLeft, locLeft) <= ensureInt(valRight, locRight);
        case "==":
            // the null comparisons account for optional types, e.g.
            // a const x: Int? = 42 can be compared to null
            if (
                typeof valLeft !== typeof valRight &&
                valLeft !== null &&
                valRight !== null
            ) {
                throwErrorConstEval(
                    "operands of `==` must have same type",
                    source,
                );
            }
            return valLeft === valRight;
        case "!=":
            if (typeof valLeft !== typeof valRight) {
                throwErrorConstEval(
                    "operands of `!=` must have same type",
                    source,
                );
            }
            return valLeft !== valRight;
        case "&&":
            return (
                ensureBoolean(valLeft, locLeft) &&
                ensureBoolean(valRight, locRight)
            );
        case "||":
            return (
                ensureBoolean(valLeft, locLeft) ||
                ensureBoolean(valRight, locRight)
            );
    }
}

function interpretEscapeSequences(stringLiteral: string, source: SrcInfo) {
    return stringLiteral.replace(
        /\\\\|\\"|\\n|\\r|\\t|\\v|\\b|\\f|\\u{([0-9A-Fa-f]{1,6})}|\\u([0-9A-Fa-f]{4})|\\x([0-9A-Fa-f]{2})/g,
        (match, unicodeCodePoint, unicodeEscape, hexEscape) => {
            switch (match) {
                case "\\\\":
                    return "\\";
                case '\\"':
                    return '"';
                case "\\n":
                    return "\n";
                case "\\r":
                    return "\r";
                case "\\t":
                    return "\t";
                case "\\v":
                    return "\v";
                case "\\b":
                    return "\b";
                case "\\f":
                    return "\f";
                default:
                    // Handle Unicode code point escape
                    if (unicodeCodePoint) {
                        const codePoint = parseInt(unicodeCodePoint, 16);
                        if (codePoint > 0x10ffff) {
                            throwErrorConstEval(
                                `unicode code point is outside of valid range 000000-10FFFF: ${stringLiteral}`,
                                source,
                            );
                        }
                        return String.fromCodePoint(codePoint);
                    }
                    // Handle Unicode escape
                    if (unicodeEscape) {
                        const codeUnit = parseInt(unicodeEscape, 16);
                        return String.fromCharCode(codeUnit);
                    }
                    // Handle hex escape
                    if (hexEscape) {
                        const hexValue = parseInt(hexEscape, 16);
                        return String.fromCharCode(hexValue);
                    }
                    return match;
            }
        },
    );
}

class ReturnSignal extends Error {
    private value?: Value;

    constructor(value?: Value) {
        super();
        this.value = value;
    }

    public getValue(): Value | undefined {
        return this.value;
    }
}

type InterpreterConfig = {
    // Options that tune the interpreter's behavior.

    // Maximum number of iterations inside a loop before a time out is issued.
    // This option only applies to: do...until and while loops
    maxLoopIterations: bigint;
};

const WILDCARD_NAME: string = "_";

type Environment = { values: Map<string, Value>; parent?: Environment };

class EnvironmentStack {
    private currentEnv: Environment;

    constructor() {
        this.currentEnv = { values: new Map() };
    }

    private findBindingMap(name: string): Map<string, Value> | undefined {
        let env: Environment | undefined = this.currentEnv;
        while (env !== undefined) {
            if (env.values.has(name)) {
                return env.values;
            } else {
                env = env.parent;
            }
        }
        return undefined;
    }

    /*
    Sets a binding for "name" in the **current** environment of the stack.
    If a binding for "name" already exists in the current environment, it 
    overwrites the binding with the provided value.
    As a special case, name "_" is ignored.

    Note that this method does not check if binding "name" already exists in 
    a parent environment.
    This means that if binding "name" already exists in a parent environment, 
    it will be shadowed by the provided value in the current environment.
    This shadowing behavior is useful for modelling recursive function calls.
    For example, consider the recursive implementation of factorial 
    (for simplification purposes, it returns 1 for the factorial of 
    negative numbers):

    1  fun factorial(a: Int): Int {
    2  if (a <= 1) {
    3     return 1;
    4  } else {
    5     return a * factorial(a - 1);
    6  }

    Just before factorial(4) finishes its execution, the environment stack will
    look as follows (the arrows point to their parent environment):

    a = 4 <------- a = 3 <-------- a = 2 <------- a = 1

    Note how each child environment shadows variable a, because each
    recursive call to factorial at line 5 creates a child
    environment with a new binding for a.

    When factorial(1) = 1 finishes execution, the environment at the top
    of the stack is popped:
    
    a = 4 <------- a = 3 <-------- a = 2

    and execution resumes at line 5 in the environment where a = 2,
    so that the return at line 5 is 2 * 1 = 2.

    This in turn causes the stack to pop the environment at the top:

    a = 4 <------- a = 3

    so that the return at line 5 (now in the environment a = 3) will 
    produce 3 * 2 = 6, and so on.
    */
    public setNewBinding(name: string, val: Value) {
        if (name !== WILDCARD_NAME) {
            this.currentEnv.values.set(name, val);
        }
    }

    /*
    Searches the binding "name" in the stack, starting at the current
    environment and moving towards the parent environments. 
    If it finds the binding, it updates its value
    to "val". If it does not find "name", the stack is unchanged.
    As a special case, name "_" is always ignored.
    */
    public updateBinding(name: string, val: Value) {
        if (name !== WILDCARD_NAME) {
            const bindings = this.findBindingMap(name);
            if (bindings !== undefined) {
                bindings.set(name, val);
            }
        }
    }

    /*
    Searches the binding "name" in the stack, starting at the current
    environment and moving towards the parent environments. 
    If it finds "name", it returns its value.
    If it does not find "name", it returns undefined.
    As a special case, name "_" always returns undefined.
    */
    public getBinding(name: string): Value | undefined {
        if (name === WILDCARD_NAME) {
            return undefined;
        }
        const bindings = this.findBindingMap(name);
        if (bindings !== undefined) {
            return bindings.get(name);
        } else {
            return undefined;
        }
    }

    public selfInEnvironment(): boolean {
        return this.findBindingMap("self") !== undefined;
    }

    /*
    Executes "code" in a fresh environment that is placed at the top
    of the environment stack. The fresh environment is initialized
    with the bindings in "initialBindings". Once "code" finishes
    execution, the new environment is automatically popped from 
    the stack. 
    
    This method is useful for starting a new local variables scope, 
    like in a function call.
    */
    public executeInNewEnvironment<T>(
        code: () => T,
        initialBindings: { names: string[]; values: Value[] } = {
            names: [],
            values: [],
        },
    ): T {
        const names = initialBindings.names;
        const values = initialBindings.values;

        const oldEnv = this.currentEnv;
        this.currentEnv = { values: new Map(), parent: oldEnv };

        names.forEach((name, index) => {
            this.setNewBinding(name, values[index]!);
        }, this);

        try {
            return code();
        } finally {
            this.currentEnv = oldEnv;
        }
    }
}

=======
>>>>>>> 114aa88d
export function parseAndEvalExpression(sourceCode: string): EvalResult {
    try {
        const ast = parseExpression(sourceCode);
        const constEvalResult = evalConstantExpression(ast, {
            ctx: new CompilerContext(),
        });
        return { kind: "ok", value: constEvalResult };
    } catch (error) {
        if (
            error instanceof TactParseError ||
            error instanceof TactConstEvalError
        )
            return { kind: "error", message: error.message };
        throw error;
    }
}

/*
A parameterizable Tact interpreter. It receives a concrete semantics in the constructor. 
The concrete semantics attaches custom behaviors to the interpreter. 
For example, for instantiating an interpreter with the standard Tact semantics:

const interpreter = new Interpreter(new StandardSemantics(ctx));

Generic type T is the expressions' result type. Generic type S the statements' result type.
*/
<<<<<<< HEAD
export class Interpreter {
    private envStack: EnvironmentStack;
    private compEnv: CompilerEnvironment;
    private config: InterpreterConfig;

    constructor(
        compEnv: CompilerEnvironment,
        config: InterpreterConfig = defaultInterpreterConfig,
    ) {
        this.envStack = new EnvironmentStack();
        this.compEnv = compEnv;
        this.config = config;
=======
export class Interpreter<T, S> {
    private semantics: InterpreterSemantics<T, S>;

    constructor(semantics: InterpreterSemantics<T, S>) {
        this.semantics = semantics;
    }

    private executeStatements(
        statements: AstStatement[],
        initial: S = this.semantics.emptyStatementResult(),
    ): S {
        return statements.reduce(
            (prev, currStmt) =>
                this.semantics.joinStatementResults(
                    prev,
                    this.interpretStatement(currStmt),
                ),
            initial,
        );
>>>>>>> 114aa88d
    }

    public interpretModuleItem(ast: AstModuleItem): void {
        switch (ast.kind) {
            case "constant_def":
                this.interpretConstantDef(ast);
                break;
            case "function_def":
                this.interpretFunctionDef(ast);
                break;
            case "asm_function_def":
                throwNonFatalErrorConstEval(
                    "Asm functions are currently not supported.",
                    ast.loc,
                );
                break;
            case "struct_decl":
                this.interpretStructDecl(ast);
                break;
            case "message_decl":
                this.interpretMessageDecl(ast);
                break;
            case "native_function_decl":
                this.interpretFunctionDecl(ast);
                break;
            case "primitive_type_decl":
                this.interpretPrimitiveTypeDecl(ast);
                break;
            case "contract":
                this.interpretContract(ast);
                break;
            case "trait":
                this.interpretTrait(ast);
                break;
        }
    }

    public interpretConstantDef(ast: AstConstantDef) {
        throwNonFatalErrorConstEval(
            "Constant definitions are currently not supported.",
            ast.loc,
        );
    }

    public interpretFunctionDef(ast: AstFunctionDef) {
        throwNonFatalErrorConstEval(
            "Function definitions are currently not supported.",
            ast.loc,
        );
    }

    public interpretStructDecl(ast: AstStructDecl) {
        throwNonFatalErrorConstEval(
            "Struct declarations are currently not supported.",
            ast.loc,
        );
    }

    public interpretMessageDecl(ast: AstMessageDecl) {
        throwNonFatalErrorConstEval(
            "Message declarations are currently not supported.",
            ast.loc,
        );
    }

    public interpretPrimitiveTypeDecl(ast: AstPrimitiveTypeDecl) {
        throwNonFatalErrorConstEval(
            "Primitive type declarations are currently not supported.",
            ast.loc,
        );
    }

    public interpretFunctionDecl(ast: AstNativeFunctionDecl) {
        throwNonFatalErrorConstEval(
            "Native function declarations are currently not supported.",
            ast.loc,
        );
    }

    public interpretContract(ast: AstContract) {
        throwNonFatalErrorConstEval(
            "Contract declarations are currently not supported.",
            ast.loc,
        );
    }

    public interpretTrait(ast: AstTrait) {
        throwNonFatalErrorConstEval(
            "Trait declarations are currently not supported.",
            ast.loc,
        );
    }

    public interpretExpression(ast: AstExpression): T {
        switch (ast.kind) {
            case "id":
                return this.interpretName(ast);
            case "method_call":
                return this.interpretMethodCall(ast);
            case "init_of":
                return this.interpretInitOf(ast);
            case "null":
                return this.interpretNull(ast);
            case "boolean":
                return this.interpretBoolean(ast);
            case "number":
                return this.interpretNumber(ast);
            case "string":
                return this.interpretString(ast);
            case "op_unary":
                return this.interpretUnaryOp(ast);
            case "op_binary":
                return this.interpretBinaryOp(ast);
            case "conditional":
                return this.interpretConditional(ast);
            case "struct_instance":
                return this.interpretStructInstance(ast);
            case "field_access":
                return this.interpretFieldAccess(ast);
            case "static_call":
                return this.interpretStaticCall(ast);
        }
    }

<<<<<<< HEAD
    public interpretName(ast: AstId): Value {
        if (hasStaticConstant(this.compEnv.ctx, idText(ast))) {
            const constant = getStaticConstant(this.compEnv.ctx, idText(ast));
            if (constant.value !== undefined) {
                return constant.value;
            } else {
                throwErrorConstEval(
                    `cannot evaluate declared constant ${idTextErr(ast)} as it does not have a body`,
                    ast.loc,
                );
            }
        }
        const variableBinding = this.envStack.getBinding(idText(ast));
        if (variableBinding !== undefined) {
            return variableBinding;
        }

        // It is not a variable in the interpreter's environment. So, attempt
        // to look it up in the statement environment provided by the compiler,
        // which is working as the global enclosing environment for the interpreter's execution.
        if (this.compEnv.sctx !== undefined) {
            const val = lookupVariable([ast], this.compEnv.sctx);
            if (val !== undefined) {
                return val;
            }
        }

        throwNonFatalErrorConstEval("cannot evaluate a variable", ast.loc);
=======
    public interpretName(ast: AstId): T {
        return this.semantics.lookupBinding(ast);
>>>>>>> 114aa88d
    }

    public interpretMethodCall(ast: AstMethodCall): T {
        const selfValue = this.interpretExpression(ast.self);
        const argValues = ast.args.map(this.interpretExpression, this);

        const builtinResult = this.semantics.evalBuiltinOnSelf(
            ast,
            selfValue,
            argValues,
        );
        if (builtinResult !== undefined) {
            return builtinResult;
        }

        // We have a call to a user-defined function.

        throwNonFatalErrorConstEval(
            `calls of ${idTextErr(ast.method)} are not supported at this moment`,
            ast.loc,
        );
    }

    public interpretInitOf(ast: AstInitOf): T {
        throwNonFatalErrorConstEval(
            "initOf is not supported at this moment",
            ast.loc,
        );
    }

    public interpretNull(ast: AstNull): T {
        return this.semantics.evalNull(ast);
    }

    public interpretBoolean(ast: AstBoolean): T {
        return this.semantics.evalBoolean(ast);
    }

    public interpretNumber(ast: AstNumber): T {
        return this.semantics.evalInteger(ast);
    }

    public interpretString(ast: AstString): T {
        return this.semantics.evalString(ast);
    }

    public interpretUnaryOp(ast: AstOpUnary): T {
        // Instead of immediately evaluating the operand, we surround the
        // operand evaluation in a continuation, because some
        // unary operators need to perform some previous checks before
        // evaluating the operand.
        const operandEvaluator = () => this.interpretExpression(ast.operand);
        return this.semantics.evalUnaryOp(ast, operandEvaluator);
    }

    public interpretBinaryOp(ast: AstOpBinary): T {
        const leftValue = this.interpretExpression(ast.left);

        // As done with unary operators, we surround the evaluation
        // of the right argument in a continuation, just in case
        // the semantics need to do some special action before evaluating
        // the right argument, like short-circuiting, for example.
        const rightEvaluator = () => this.interpretExpression(ast.right);

        return this.semantics.evalBinaryOp(ast, leftValue, rightEvaluator);
    }

    public interpretConditional(ast: AstConditional): T {
        const conditionValue = this.semantics.toBoolean(
            this.interpretExpression(ast.condition),
            ast.condition.loc,
        );
        if (conditionValue) {
            return this.interpretExpression(ast.thenBranch);
        } else {
            return this.interpretExpression(ast.elseBranch);
        }
    }

<<<<<<< HEAD
    public interpretStructInstance(ast: AstStructInstance): StructValue {
        const structTy = getType(this.compEnv.ctx, ast.type);

        // initialize the resulting struct value with
        // the default values for fields with initializers
        // or null for uninitialized optional fields
        const resultWithDefaultFields: StructValue = structTy.fields.reduce(
            (resObj, field) => {
                if (field.default !== undefined) {
                    resObj[field.name] = field.default;
                } else {
                    if (field.type.kind === "ref" && field.type.optional) {
                        resObj[field.name] = null;
                    }
                }
                return resObj;
            },
            { $tactStruct: idText(ast.type) } as StructValue,
=======
    public interpretStructInstance(ast: AstStructInstance): T {
        // Make each of the field initializers a continuation
        const argEvaluators = ast.args.map(
            (fieldWithInit) => () =>
                this.interpretExpression(fieldWithInit.initializer),
            this,
>>>>>>> 114aa88d
        );

        return this.semantics.evalStructInstance(ast, argEvaluators);
    }

<<<<<<< HEAD
    public interpretFieldAccess(ast: AstFieldAccess): Value {
        // special case for contract/trait constant accesses via `self.constant`
        // interpret "self" as a contract/trait access only if "self"
        // is not already assigned in the environment (this would mean
        // we are executing inside an extends function)
        if (
            ast.aggregate.kind === "id" &&
            isSelfId(ast.aggregate) &&
            !this.envStack.selfInEnvironment()
        ) {
            const selfTypeRef = getExpType(this.compEnv.ctx, ast.aggregate);
            if (selfTypeRef.kind === "ref") {
                const contractTypeDescription = getType(
                    this.compEnv.ctx,
                    selfTypeRef.name,
                );
                const foundContractConst =
                    contractTypeDescription.constants.find((constId) =>
                        eqNames(ast.field, constId.name),
                    );
                if (foundContractConst === undefined) {
                    // not a constant, e.g. `self.storageVariable`

                    const path = tryExtractPath(ast.aggregate);
                    if (path !== null) {
                        // At this moment, the interpreter does not lookup field accesses in the interpreter's
                        // environment. Once this is implemented, the operation of looking up in the
                        // interpreter's environment should occur before looking up in the
                        // statement context.

                        // Now, lookup in the statement context, because such context stores the variable bindings
                        // found by the compiler.
                        if (this.compEnv.sctx !== undefined) {
                            const value = lookupVariable(
                                [...path, ast.field],
                                this.compEnv.sctx,
                            );
                            if (value !== undefined) {
                                return value;
                            }
                        }
                    }

                    throwNonFatalErrorConstEval(
                        "cannot evaluate non-constant self field access",
                        ast.aggregate.loc,
                    );
                }
                if (foundContractConst.value !== undefined) {
                    return foundContractConst.value;
                } else {
                    // this cannot be a fatal error.
                    // For example, consider this program (found in examples/inheritance.tact):

                    // trait AbstractTrait {
                    //    const c: Int = 30;
                    //    abstract const c2: Int;
                    //    abstract fun executeAbs(): Int;

                    //    fun loadC2(): Int {
                    //       return self.c2;
                    //    }
                    // }

                    // Field c2 does not have a body. So, when the variable tracing analysis
                    // reaches function loadC2, it should be able to continue after determining that
                    // self.c2 is undefined at compilation time.

                    throwNonFatalErrorConstEval(
                        `cannot evaluate declared contract/trait constant ${idTextErr(ast.field)} as it does not have a body`,
                        ast.field.loc,
                    );
                }
            }
        }
        const valStruct = this.interpretExpression(ast.aggregate);
        if (
            valStruct === null ||
            typeof valStruct !== "object" ||
            !("$tactStruct" in valStruct)
        ) {
            throwErrorConstEval(
                `constant struct expected, but got ${showValue(valStruct)}`,
                ast.aggregate.loc,
            );
        }
        if (idText(ast.field) in valStruct) {
            return valStruct[idText(ast.field)]!;
        } else {
            // this cannot be an internal compiler error, because during
            // variable tracing, partial StructValues are needed.
            // For example, consider this program:

            // fun FOO(x: TestStruct): Int {
            //    x.a = 0;
            //    return 1 / x.a;
            // }

            // Suppose TestStruct has only two fields: a and b.

            // The program only sets field a. This means that during
            // variable tracing analysis, x.b is undefined.
            // Hence, when evaluating the return expression 1 / x.a, the
            // StructValue corresponding to x will only include field a.

            // If the interpreter reaches a point where it attempts to access
            // a non-existent field in a StructValue, it simply should give up
            // and let the component that called the interpreter make a decision
            // regarding the error: recall that the interpreter is called
            // embedded in the type checking process, so, it will have only partial
            // information.

            throwNonFatalErrorConstEval(
                `struct field ${idTextErr(ast.field)} is missing`,
                ast.aggregate.loc,
            );
        }
    }

    public interpretStaticCall(ast: AstStaticCall): Value {
        switch (idText(ast.function)) {
            case "ton": {
                ensureFunArity(1, ast.args, ast.loc);
                const tons = ensureString(
                    this.interpretExpression(ast.args[0]!),
                    ast.args[0]!.loc,
                );
                try {
                    return ensureInt(
                        BigInt(toNano(tons).toString(10)),
                        ast.loc,
                    );
                } catch (e) {
                    if (e instanceof Error && e.message === "Invalid number") {
                        throwErrorConstEval(
                            `invalid ${idTextErr(ast.function)} argument`,
                            ast.loc,
                        );
                    }
                    throw e;
                }
            }
            case "pow": {
                ensureFunArity(2, ast.args, ast.loc);
                const valBase = ensureInt(
                    this.interpretExpression(ast.args[0]!),
                    ast.args[0]!.loc,
                );
                const valExp = ensureInt(
                    this.interpretExpression(ast.args[1]!),
                    ast.args[1]!.loc,
                );
                if (valExp < 0n) {
                    throwErrorConstEval(
                        `${idTextErr(ast.function)} builtin called with negative exponent ${valExp}`,
                        ast.loc,
                    );
                }
                try {
                    return ensureInt(valBase ** valExp, ast.loc);
                } catch (e) {
                    if (e instanceof RangeError) {
                        // even TS bigint type cannot hold it
                        throwErrorConstEval(
                            "integer does not fit into TVM Int type",
                            ast.loc,
                        );
                    }
                    throw e;
                }
            }
            case "pow2": {
                ensureFunArity(1, ast.args, ast.loc);
                const valExponent = ensureInt(
                    this.interpretExpression(ast.args[0]!),
                    ast.args[0]!.loc,
                );
                if (valExponent < 0n) {
                    throwErrorConstEval(
                        `${idTextErr(ast.function)} builtin called with negative exponent ${valExponent}`,
                        ast.loc,
                    );
                }
                try {
                    return ensureInt(2n ** valExponent, ast.loc);
                } catch (e) {
                    if (e instanceof RangeError) {
                        // even TS bigint type cannot hold it
                        throwErrorConstEval(
                            "integer does not fit into TVM Int type",
                            ast.loc,
                        );
                    }
                    throw e;
                }
            }
            case "sha256": {
                ensureFunArity(1, ast.args, ast.loc);
                const str = ensureString(
                    this.interpretExpression(ast.args[0]!),
                    ast.args[0]!.loc,
                );
                const dataSize = Buffer.from(str).length;
                if (dataSize > 128) {
                    throwErrorConstEval(
                        `data is too large for sha256 hash, expected up to 128 bytes, got ${dataSize}`,
                        ast.loc,
                    );
                }
                return BigInt("0x" + sha256_sync(str).toString("hex"));
            }
            case "emptyMap": {
                ensureFunArity(0, ast.args, ast.loc);
                return null;
            }
            case "cell":
                {
                    ensureFunArity(1, ast.args, ast.loc);
                    const str = ensureString(
                        this.interpretExpression(ast.args[0]!),
                        ast.args[0]!.loc,
                    );
                    try {
                        return Cell.fromBase64(str);
                    } catch (_) {
                        throwErrorConstEval(
                            `invalid base64 encoding for a cell: ${str}`,
                            ast.loc,
                        );
                    }
                }
                break;
            case "slice":
                {
                    ensureFunArity(1, ast.args, ast.loc);
                    const str = ensureString(
                        this.interpretExpression(ast.args[0]!),
                        ast.args[0]!.loc,
                    );
                    try {
                        return Cell.fromBase64(str).asSlice();
                    } catch (_) {
                        throwErrorConstEval(
                            `invalid base64 encoding for a cell: ${str}`,
                            ast.loc,
                        );
                    }
                }
                break;
            case "rawSlice":
                {
                    ensureFunArity(1, ast.args, ast.loc);
                    const str = ensureString(
                        this.interpretExpression(ast.args[0]!),
                        ast.args[0]!.loc,
                    );

                    if (!/^[0-9a-fA-F]*_?$/.test(str)) {
                        throwErrorConstEval(
                            `invalid hex string: ${str}`,
                            ast.loc,
                        );
                    }

                    // Remove underscores from the hex string
                    const hex = str.replace("_", "");
                    const paddedHex = hex.length % 2 === 0 ? hex : "0" + hex;
                    const buffer = Buffer.from(paddedHex, "hex");

                    // Initialize the BitString
                    let bits = new BitString(
                        buffer,
                        hex.length % 2 === 0 ? 0 : 4,
                        hex.length * 4,
                    );

                    // Handle the case where the string ends with an underscore
                    if (str.endsWith("_")) {
                        const paddedBits = paddedBufferToBits(buffer);

                        // Ensure there's enough length to apply the offset
                        const offset = hex.length % 2 === 0 ? 0 : 4;
                        if (paddedBits.length >= offset) {
                            bits = paddedBits.substring(
                                offset,
                                paddedBits.length - offset,
                            );
                        } else {
                            bits = new BitString(Buffer.from(""), 0, 0);
                        }
                    }

                    // Ensure the bit length is within acceptable limits
                    if (bits.length > 1023) {
                        throwErrorConstEval(
                            `slice constant is too long, expected up to 1023 bits, got ${bits.length}`,
                            ast.loc,
                        );
                    }

                    // Return the constructed slice
                    return beginCell().storeBits(bits).endCell().asSlice();
                }
                break;
            case "ascii":
                {
                    ensureFunArity(1, ast.args, ast.loc);
                    const str = ensureString(
                        this.interpretExpression(ast.args[0]!),
                        ast.args[0]!.loc,
                    );
                    const hex = Buffer.from(str).toString("hex");
                    if (hex.length > 64) {
                        throwErrorConstEval(
                            `ascii string is too long, expected up to 32 bytes, got ${Math.floor(hex.length / 2)}`,
                            ast.loc,
                        );
                    }
                    if (hex.length == 0) {
                        throwErrorConstEval(
                            `ascii string cannot be empty`,
                            ast.loc,
                        );
                    }
                    return BigInt("0x" + hex);
                }
                break;
            case "crc32":
                {
                    ensureFunArity(1, ast.args, ast.loc);
                    const str = ensureString(
                        this.interpretExpression(ast.args[0]!),
                        ast.args[0]!.loc,
                    );
                    return BigInt(crc32.str(str) >>> 0); // >>> 0 converts to unsigned
                }
                break;
            case "address":
                {
                    ensureFunArity(1, ast.args, ast.loc);
                    const str = ensureString(
                        this.interpretExpression(ast.args[0]!),
                        ast.args[0]!.loc,
                    );
                    try {
                        const address = Address.parse(str);
                        if (
                            address.workChain !== 0 &&
                            address.workChain !== -1
                        ) {
                            throwErrorConstEval(
                                `${str} is invalid address`,
                                ast.loc,
                            );
                        }
                        if (
                            !enabledMasterchain(this.compEnv.ctx) &&
                            address.workChain !== 0
                        ) {
                            throwErrorConstEval(
                                `address ${str} is from masterchain which is not enabled for this contract`,
                                ast.loc,
                            );
                        }
                        return address;
                    } catch (_) {
                        throwErrorConstEval(
                            `invalid address encoding: ${str}`,
                            ast.loc,
                        );
                    }
                }
                break;
            case "newAddress": {
                ensureFunArity(2, ast.args, ast.loc);
                const wc = ensureInt(
                    this.interpretExpression(ast.args[0]!),
                    ast.args[0]!.loc,
                );
                const addr = Buffer.from(
                    ensureInt(
                        this.interpretExpression(ast.args[1]!),
                        ast.args[1]!.loc,
                    )
                        .toString(16)
                        .padStart(64, "0"),
                    "hex",
                );
                if (wc !== 0n && wc !== -1n) {
                    throwErrorConstEval(
                        `expected workchain of an address to be equal 0 or -1, received: ${wc}`,
                        ast.loc,
                    );
                }
                if (!enabledMasterchain(this.compEnv.ctx) && wc !== 0n) {
                    throwErrorConstEval(
                        `${wc}:${addr.toString("hex")} address is from masterchain which is not enabled for this contract`,
                        ast.loc,
                    );
                }
                return new Address(Number(wc), addr);
            }
            default:
                if (hasStaticFunction(this.compEnv.ctx, idText(ast.function))) {
                    const functionDescription = getStaticFunction(
                        this.compEnv.ctx,
                        idText(ast.function),
                    );
                    switch (functionDescription.ast.kind) {
                        case "function_def":
                            // Currently, no attribute is supported
                            if (functionDescription.ast.attributes.length > 0) {
                                throwNonFatalErrorConstEval(
                                    "calls to functions with attributes are currently not supported",
                                    ast.loc,
                                );
                            }
                            return this.evalStaticFunction(
                                functionDescription.ast,
                                ast.args,
                                functionDescription.returns,
                            );

                        case "asm_function_def":
                            throwNonFatalErrorConstEval(
                                `${idTextErr(ast.function)} cannot be interpreted because it's an asm-function`,
                                ast.loc,
                            );
                            break;
                        case "function_decl":
                            throwNonFatalErrorConstEval(
                                `${idTextErr(ast.function)} cannot be interpreted because it does not have a body`,
                                ast.loc,
                            );
                            break;
                        case "native_function_decl":
                            throwNonFatalErrorConstEval(
                                "native function calls are currently not supported",
                                ast.loc,
                            );
                            break;
                    }
                } else {
                    throwNonFatalErrorConstEval(
                        `function ${idTextErr(ast.function)} is not declared`,
                        ast.loc,
                    );
                }
=======
    public interpretFieldAccess(ast: AstFieldAccess): T {
        const aggregateEvaluator = () =>
            this.interpretExpression(ast.aggregate);

        return this.semantics.evalFieldAccess(ast, aggregateEvaluator);
    }

    public interpretStaticCall(ast: AstStaticCall): T {
        const argValues = ast.args.map(this.interpretExpression, this);

        const builtinResult = this.semantics.evalBuiltin(ast, argValues);
        if (builtinResult !== undefined) {
            return builtinResult;
>>>>>>> 114aa88d
        }

        // We have a call to a user-defined function.

        const functionDef = this.semantics.lookupFunction(ast);

        // Extract the parameter names
        const paramNames = functionDef.params.map((param) =>
            idText(param.name),
        );
<<<<<<< HEAD
        // Check parameter names do not shadow constants
        if (
            paramNames.some((paramName) =>
                hasStaticConstant(this.compEnv.ctx, paramName),
            )
        ) {
            throwInternalCompilerError(
                `some parameter of function ${idText(functionCode.name)} shadows a constant with the same name`,
                functionCode.loc,
            );
        }
        // Call function inside a new environment
        return this.envStack.executeInNewEnvironment(
            () => {
                // Interpret all the statements
                try {
                    functionCode.statements.forEach(
                        this.interpretStatement,
                        this,
                    );
                    // At this point, the function did not execute a return.
                    // Execution continues after the catch.
                } catch (e) {
                    if (e instanceof ReturnSignal) {
                        const val = e.getValue();
                        if (val !== undefined) {
                            return val;
                        }
                        // The function executed a return without a value.
                        // Execution continues after the catch.
                    } else {
                        throw e;
                    }
                }
                // If execution reaches this point, it means that
                // the function had no return statement or executed a return
                // without a value. This is an error only if the return type of the
                // function is not void
                if (returns.kind !== "void") {
                    throwInternalCompilerError(
                        `function ${idText(functionCode.name)} must return a value`,
                        functionCode.loc,
                    );
                } else {
                    // The function does not return a value.
                    // We rely on the typechecker so that the function is called as a statement.
                    // Hence, we can return a dummy null, since the null will be discarded anyway.
                    return null;
                }
            },
=======

        // Transform the statements into continuations
        const statementsEvaluator = () =>
            this.executeStatements(functionDef.statements);

        // Now call the function
        return this.semantics.evalStaticCall(
            ast,
            functionDef,
            statementsEvaluator,
>>>>>>> 114aa88d
            { names: paramNames, values: argValues },
        );
    }

    public interpretStatement(ast: AstStatement): S {
        switch (ast.kind) {
            case "statement_let":
                return this.interpretLetStatement(ast);
            case "statement_assign":
                return this.interpretAssignStatement(ast);
            case "statement_augmentedassign":
                return this.interpretAugmentedAssignStatement(ast);
            case "statement_condition":
                return this.interpretConditionStatement(ast);
            case "statement_expression":
                return this.interpretExpressionStatement(ast);
            case "statement_foreach":
                return this.interpretForEachStatement(ast);
            case "statement_repeat":
                return this.interpretRepeatStatement(ast);
            case "statement_return":
                return this.interpretReturnStatement(ast);
            case "statement_try":
                return this.interpretTryStatement(ast);
            case "statement_try_catch":
                return this.interpretTryCatchStatement(ast);
            case "statement_until":
                return this.interpretUntilStatement(ast);
            case "statement_while":
                return this.interpretWhileStatement(ast);
        }
    }

<<<<<<< HEAD
    public interpretLetStatement(ast: AstStatementLet) {
        if (hasStaticConstant(this.compEnv.ctx, idText(ast.name))) {
            // Attempt of shadowing a constant in a let declaration
            throwInternalCompilerError(
                `declaration of ${idText(ast.name)} shadows a constant with the same name`,
                ast.loc,
            );
        }
=======
    public interpretLetStatement(ast: AstStatementLet): S {
>>>>>>> 114aa88d
        const val = this.interpretExpression(ast.expression);
        return this.semantics.storeNewBinding(ast, val);
    }

    public interpretAssignStatement(ast: AstStatementAssign): S {
        if (ast.path.kind === "id") {
            const val = this.interpretExpression(ast.expression);
            return this.semantics.updateBinding(ast.path, val);
        } else {
            throwNonFatalErrorConstEval(
                "only identifiers are currently supported as path expressions",
                ast.path.loc,
            );
        }
    }

    public interpretAugmentedAssignStatement(
        ast: AstStatementAugmentedAssign,
    ): S {
        if (ast.path.kind === "id") {
            const updateEvaluator = () =>
                this.interpretExpression(ast.expression);
            const currentPathValue = this.semantics.lookupBinding(ast.path);
            const newVal = this.semantics.evalBinaryOpInAugmentedAssign(
                ast,
                currentPathValue,
                updateEvaluator,
            );
            return this.semantics.updateBinding(ast.path, newVal);
        } else {
            throwNonFatalErrorConstEval(
                "only identifiers are currently supported as path expressions",
                ast.path.loc,
            );
        }
    }

    public interpretConditionStatement(ast: AstCondition): S {
        const condition = this.semantics.toBoolean(
            this.interpretExpression(ast.condition),
            ast.condition.loc,
        );
        if (condition) {
            return this.semantics.runInNewEnvironment(() =>
                this.executeStatements(ast.trueStatements),
            );
        } else if (ast.falseStatements !== null) {
<<<<<<< HEAD
            // We are in an else branch. The typechecker ensures that
            // the elseif branch does not exist.
            this.envStack.executeInNewEnvironment(() => {
                ast.falseStatements!.forEach(this.interpretStatement, this);
            });
        } else if (ast.elseif !== null) {
            // We are in an elseif branch
            this.interpretConditionStatement(ast.elseif);
=======
            return this.semantics.runInNewEnvironment(() =>
                this.executeStatements(ast.falseStatements!),
            );
        } else {
            return this.semantics.emptyStatementResult();
>>>>>>> 114aa88d
        }
    }

    public interpretExpressionStatement(ast: AstStatementExpression): S {
        return this.semantics.toStatementResult(
            this.interpretExpression(ast.expression),
        );
    }

    public interpretForEachStatement(ast: AstStatementForEach): S {
        throwNonFatalErrorConstEval("foreach currently not supported", ast.loc);
    }

    public interpretRepeatStatement(ast: AstStatementRepeat): S {
        const iterations = this.semantics.toRepeatInteger(
            this.interpretExpression(ast.iterations),
            ast.iterations.loc,
        );
        if (iterations > 0) {
            // We can create a single environment for all the iterations in the loop
            // (instead of a fresh environment for each iteration)
            // because the typechecker ensures that variables do not leak outside
            // the loop. Also, the language requires that all declared variables inside the
            // loop be initialized, which means that we can overwrite its value in the environment
            // in each iteration.
            return this.semantics.runInNewEnvironment(() => {
                let result = this.semantics.emptyStatementResult();

                for (let i = 1n; i <= iterations; i++) {
                    result = this.semantics.runOneIteration(i, ast.loc, () =>
                        this.executeStatements(ast.statements, result),
                    );
                }

                return result;
            });
        } else {
            return this.semantics.emptyStatementResult();
        }
    }

    public interpretReturnStatement(ast: AstStatementReturn): S {
        if (ast.expression !== null) {
            const val = this.interpretExpression(ast.expression);
            return this.semantics.evalReturn(val);
        } else {
            return this.semantics.evalReturn();
        }
    }

    public interpretTryStatement(ast: AstStatementTry): S {
        throwNonFatalErrorConstEval(
            "try statements currently not supported",
            ast.loc,
        );
    }

    public interpretTryCatchStatement(ast: AstStatementTryCatch): S {
        throwNonFatalErrorConstEval(
            "try-catch statements currently not supported",
            ast.loc,
        );
    }

    public interpretUntilStatement(ast: AstStatementUntil): S {
        let condition: boolean;
        let iterCount = 1n;
        // We can create a single environment for all the iterations in the loop
        // (instead of a fresh environment for each iteration)
        // because the typechecker ensures that variables do not leak outside
        // the loop. Also, the language requires that all declared variables inside the
        // loop be initialized, which means that we can overwrite its value in the environment
        // in each iteration.
        return this.semantics.runInNewEnvironment(() => {
            let result = this.semantics.emptyStatementResult();
            do {
                result = this.semantics.runOneIteration(
                    iterCount,
                    ast.loc,
                    () => {
                        const r = this.executeStatements(
                            ast.statements,
                            result,
                        );

                        // The typechecker ensures that the condition does not refer to
                        // variables declared inside the loop.
                        condition = this.semantics.toBoolean(
                            this.interpretExpression(ast.condition),
                            ast.condition.loc,
                        );

                        return r;
                    },
                );

                iterCount++;
            } while (!condition);

            return result;
        });
    }

    public interpretWhileStatement(ast: AstStatementWhile): S {
        let condition = this.semantics.toBoolean(
            this.interpretExpression(ast.condition),
            ast.condition.loc,
        );

        let iterCount = 1n;
        // We can create a single environment for all the iterations in the loop
        // (instead of a fresh environment for each iteration)
        // because the typechecker ensures that variables do not leak outside
        // the loop. Also, the language requires that all declared variables inside the
        // loop be initialized, which means that we can overwrite its value in the environment
        // in each iteration.
        return this.semantics.runInNewEnvironment(() => {
            let result = this.semantics.emptyStatementResult();
            while (condition) {
                result = this.semantics.runOneIteration(
                    iterCount,
                    ast.loc,
                    () => {
                        const r = this.executeStatements(
                            ast.statements,
                            result,
                        );

                        // The typechecker ensures that the condition does not refer to
                        // variables declared inside the loop.
                        condition = this.semantics.toBoolean(
                            this.interpretExpression(ast.condition),
                            ast.condition.loc,
                        );

                        return r;
                    },
                );

                iterCount++;
            }

            return result;
        });
    }
}<|MERGE_RESOLUTION|>--- conflicted
+++ resolved
@@ -1,11 +1,4 @@
-<<<<<<< HEAD
-import { Address, beginCell, BitString, Cell, toNano } from "@ton/core";
-import { paddedBufferToBits } from "@ton/core/dist/boc/utils/paddedBits";
-import * as crc32 from "crc-32";
-import { CompilerEnvironment, evalConstantExpression } from "./constEval";
-=======
 import { evalConstantExpression } from "./constEval";
->>>>>>> 114aa88d
 import { CompilerContext } from "./context";
 import { TactConstEvalError, TactParseError, idTextErr } from "./errors";
 import {
@@ -46,523 +39,16 @@
     AstStructInstance,
     AstTrait,
     idText,
-<<<<<<< HEAD
-    isSelfId,
-    tryExtractPath,
-} from "./grammar/ast";
-import { SrcInfo, dummySrcInfo, parseExpression } from "./grammar/grammar";
-import { divFloor, modFloor } from "./optimizer/util";
-import {
-    getStaticConstant,
-    getStaticFunction,
-    getType,
-    hasStaticConstant,
-    hasStaticFunction,
-} from "./types/resolveDescriptors";
-import { getExpType } from "./types/resolveExpression";
-import {
-    CommentValue,
-    StructValue,
-    TypeRef,
-    Value,
-    showValue,
-} from "./types/types";
-import { sha256_sync } from "@ton/crypto";
-import { enabledMasterchain } from "./config/features";
-import { lookupVariable } from "./types/resolveStatements";
-
-// TVM integers are signed 257-bit integers
-const minTvmInt: bigint = -(2n ** 256n);
-const maxTvmInt: bigint = 2n ** 256n - 1n;
-
-// Range allowed in repeat statements
-const minRepeatStatement: bigint = -(2n ** 256n); // Note it is the same as minimum for TVM
-const maxRepeatStatement: bigint = 2n ** 31n - 1n;
-
-// Throws a non-fatal const-eval error, in the sense that const-eval as a compiler
-// optimization cannot be applied, e.g. to `let`-statements.
-// Note that for const initializers this is a show-stopper.
-export function throwNonFatalErrorConstEval(
-    msg: string,
-    source: SrcInfo,
-): never {
-    throwConstEvalError(`Cannot evaluate expression: ${msg}`, false, source);
-}
-
-// Throws a fatal const-eval, meaning this is a meaningless program,
-// so compilation should be aborted in all cases
-export function throwErrorConstEval(msg: string, source: SrcInfo): never {
-    throwConstEvalError(`Cannot evaluate expression: ${msg}`, true, source);
-}
-=======
 } from "./grammar/ast";
 import { parseExpression } from "./grammar/grammar";
 import { InterpreterSemantics } from "./interpreterSemantics/types";
 import { throwNonFatalErrorConstEval } from "./interpreterSemantics/util";
 import { Value } from "./types/types";
 
->>>>>>> 114aa88d
 type EvalResult =
     | { kind: "ok"; value: Value }
     | { kind: "error"; message: string };
 
-<<<<<<< HEAD
-export function ensureInt(val: Value, source: SrcInfo): bigint {
-    if (typeof val !== "bigint") {
-        throwErrorConstEval(
-            `integer expected, but got '${showValue(val)}'`,
-            source,
-        );
-    }
-    if (minTvmInt <= val && val <= maxTvmInt) {
-        return val;
-    } else {
-        throwErrorConstEval(
-            `integer '${showValue(val)}' does not fit into TVM Int type`,
-            source,
-        );
-    }
-}
-
-export function ensureRepeatInt(val: Value, source: SrcInfo): bigint {
-    if (typeof val !== "bigint") {
-        throwErrorConstEval(
-            `integer expected, but got '${showValue(val)}'`,
-            source,
-        );
-    }
-    if (minRepeatStatement <= val && val <= maxRepeatStatement) {
-        return val;
-    } else {
-        throwErrorConstEval(
-            `repeat argument must be a number between -2^256 (inclusive) and 2^31 - 1 (inclusive)`,
-            source,
-        );
-    }
-}
-
-function ensureBoolean(val: Value, source: SrcInfo): boolean {
-    if (typeof val !== "boolean") {
-        throwErrorConstEval(
-            `boolean expected, but got '${showValue(val)}'`,
-            source,
-        );
-    }
-    return val;
-}
-
-function ensureString(val: Value, source: SrcInfo): string {
-    if (typeof val !== "string") {
-        throwErrorConstEval(
-            `string expected, but got '${showValue(val)}'`,
-            source,
-        );
-    }
-    return val;
-}
-
-function ensureFunArity(arity: number, args: AstExpression[], source: SrcInfo) {
-    if (args.length !== arity) {
-        throwErrorConstEval(
-            `function expects ${arity} argument(s), but got ${args.length}`,
-            source,
-        );
-    }
-}
-
-function ensureMethodArity(
-    arity: number,
-    args: AstExpression[],
-    source: SrcInfo,
-) {
-    if (args.length !== arity) {
-        throwErrorConstEval(
-            `method expects ${arity} argument(s), but got ${args.length}`,
-            source,
-        );
-    }
-}
-
-export function evalUnaryOp(
-    op: AstUnaryOperation,
-    valOperand: Value,
-    operandLoc: SrcInfo = dummySrcInfo,
-    source: SrcInfo = dummySrcInfo,
-): Value {
-    switch (op) {
-        case "+":
-            return ensureInt(valOperand, operandLoc);
-        case "-":
-            return ensureInt(-ensureInt(valOperand, operandLoc), source);
-        case "~":
-            return ~ensureInt(valOperand, operandLoc);
-        case "!":
-            return !ensureBoolean(valOperand, operandLoc);
-        case "!!":
-            if (valOperand === null) {
-                throwErrorConstEval(
-                    "non-null value expected but got null",
-                    operandLoc,
-                );
-            }
-            return valOperand;
-    }
-}
-
-export function evalBinaryOp(
-    op: AstBinaryOperation,
-    valLeft: Value,
-    valRight: Value,
-    locLeft: SrcInfo = dummySrcInfo,
-    locRight: SrcInfo = dummySrcInfo,
-    source: SrcInfo = dummySrcInfo,
-): Value {
-    switch (op) {
-        case "+":
-            return ensureInt(
-                ensureInt(valLeft, locLeft) + ensureInt(valRight, locRight),
-                source,
-            );
-        case "-":
-            return ensureInt(
-                ensureInt(valLeft, locLeft) - ensureInt(valRight, locRight),
-                source,
-            );
-        case "*":
-            return ensureInt(
-                ensureInt(valLeft, locLeft) * ensureInt(valRight, locRight),
-                source,
-            );
-        case "/": {
-            // The semantics of integer division for TVM (and by extension in Tact)
-            // is a non-conventional one: by default it rounds towards negative infinity,
-            // meaning, for instance, -1 / 5 = -1 and not zero, as in many mainstream languages.
-            // Still, the following holds: a / b * b + a % b == a, for all b != 0.
-            const r = ensureInt(valRight, locRight);
-            if (r === 0n)
-                throwErrorConstEval("divisor must be non-zero", locRight);
-            return ensureInt(divFloor(ensureInt(valLeft, locLeft), r), source);
-        }
-        case "%": {
-            // Same as for division, see the comment above
-            // Example: -1 % 5 = 4
-            const r = ensureInt(valRight, locRight);
-            if (r === 0n)
-                throwErrorConstEval("divisor must be non-zero", locRight);
-            return ensureInt(modFloor(ensureInt(valLeft, locLeft), r), source);
-        }
-        case "&":
-            return ensureInt(valLeft, locLeft) & ensureInt(valRight, locRight);
-        case "|":
-            return ensureInt(valLeft, locLeft) | ensureInt(valRight, locRight);
-        case "^":
-            return ensureInt(valLeft, locLeft) ^ ensureInt(valRight, locRight);
-        case "<<": {
-            const valNum = ensureInt(valLeft, locLeft);
-            const valBits = ensureInt(valRight, locRight);
-            if (0n > valBits || valBits > 256n) {
-                throwErrorConstEval(
-                    `the number of bits shifted ('${valBits}') must be within [0..256] range`,
-                    locRight,
-                );
-            }
-            try {
-                return ensureInt(valNum << valBits, source);
-            } catch (e) {
-                if (e instanceof RangeError)
-                    // this actually should not happen
-                    throwErrorConstEval(
-                        `integer does not fit into TVM Int type`,
-                        source,
-                    );
-                throw e;
-            }
-        }
-        case ">>": {
-            const valNum = ensureInt(valLeft, locLeft);
-            const valBits = ensureInt(valRight, locRight);
-            if (0n > valBits || valBits > 256n) {
-                throwErrorConstEval(
-                    `the number of bits shifted ('${valBits}') must be within [0..256] range`,
-                    locRight,
-                );
-            }
-            try {
-                return ensureInt(valNum >> valBits, source);
-            } catch (e) {
-                if (e instanceof RangeError)
-                    // this is actually should not happen
-                    throwErrorConstEval(
-                        `integer does not fit into TVM Int type`,
-                        source,
-                    );
-                throw e;
-            }
-        }
-        case ">":
-            return ensureInt(valLeft, locLeft) > ensureInt(valRight, locRight);
-        case "<":
-            return ensureInt(valLeft, locLeft) < ensureInt(valRight, locRight);
-        case ">=":
-            return ensureInt(valLeft, locLeft) >= ensureInt(valRight, locRight);
-        case "<=":
-            return ensureInt(valLeft, locLeft) <= ensureInt(valRight, locRight);
-        case "==":
-            // the null comparisons account for optional types, e.g.
-            // a const x: Int? = 42 can be compared to null
-            if (
-                typeof valLeft !== typeof valRight &&
-                valLeft !== null &&
-                valRight !== null
-            ) {
-                throwErrorConstEval(
-                    "operands of `==` must have same type",
-                    source,
-                );
-            }
-            return valLeft === valRight;
-        case "!=":
-            if (typeof valLeft !== typeof valRight) {
-                throwErrorConstEval(
-                    "operands of `!=` must have same type",
-                    source,
-                );
-            }
-            return valLeft !== valRight;
-        case "&&":
-            return (
-                ensureBoolean(valLeft, locLeft) &&
-                ensureBoolean(valRight, locRight)
-            );
-        case "||":
-            return (
-                ensureBoolean(valLeft, locLeft) ||
-                ensureBoolean(valRight, locRight)
-            );
-    }
-}
-
-function interpretEscapeSequences(stringLiteral: string, source: SrcInfo) {
-    return stringLiteral.replace(
-        /\\\\|\\"|\\n|\\r|\\t|\\v|\\b|\\f|\\u{([0-9A-Fa-f]{1,6})}|\\u([0-9A-Fa-f]{4})|\\x([0-9A-Fa-f]{2})/g,
-        (match, unicodeCodePoint, unicodeEscape, hexEscape) => {
-            switch (match) {
-                case "\\\\":
-                    return "\\";
-                case '\\"':
-                    return '"';
-                case "\\n":
-                    return "\n";
-                case "\\r":
-                    return "\r";
-                case "\\t":
-                    return "\t";
-                case "\\v":
-                    return "\v";
-                case "\\b":
-                    return "\b";
-                case "\\f":
-                    return "\f";
-                default:
-                    // Handle Unicode code point escape
-                    if (unicodeCodePoint) {
-                        const codePoint = parseInt(unicodeCodePoint, 16);
-                        if (codePoint > 0x10ffff) {
-                            throwErrorConstEval(
-                                `unicode code point is outside of valid range 000000-10FFFF: ${stringLiteral}`,
-                                source,
-                            );
-                        }
-                        return String.fromCodePoint(codePoint);
-                    }
-                    // Handle Unicode escape
-                    if (unicodeEscape) {
-                        const codeUnit = parseInt(unicodeEscape, 16);
-                        return String.fromCharCode(codeUnit);
-                    }
-                    // Handle hex escape
-                    if (hexEscape) {
-                        const hexValue = parseInt(hexEscape, 16);
-                        return String.fromCharCode(hexValue);
-                    }
-                    return match;
-            }
-        },
-    );
-}
-
-class ReturnSignal extends Error {
-    private value?: Value;
-
-    constructor(value?: Value) {
-        super();
-        this.value = value;
-    }
-
-    public getValue(): Value | undefined {
-        return this.value;
-    }
-}
-
-type InterpreterConfig = {
-    // Options that tune the interpreter's behavior.
-
-    // Maximum number of iterations inside a loop before a time out is issued.
-    // This option only applies to: do...until and while loops
-    maxLoopIterations: bigint;
-};
-
-const WILDCARD_NAME: string = "_";
-
-type Environment = { values: Map<string, Value>; parent?: Environment };
-
-class EnvironmentStack {
-    private currentEnv: Environment;
-
-    constructor() {
-        this.currentEnv = { values: new Map() };
-    }
-
-    private findBindingMap(name: string): Map<string, Value> | undefined {
-        let env: Environment | undefined = this.currentEnv;
-        while (env !== undefined) {
-            if (env.values.has(name)) {
-                return env.values;
-            } else {
-                env = env.parent;
-            }
-        }
-        return undefined;
-    }
-
-    /*
-    Sets a binding for "name" in the **current** environment of the stack.
-    If a binding for "name" already exists in the current environment, it 
-    overwrites the binding with the provided value.
-    As a special case, name "_" is ignored.
-
-    Note that this method does not check if binding "name" already exists in 
-    a parent environment.
-    This means that if binding "name" already exists in a parent environment, 
-    it will be shadowed by the provided value in the current environment.
-    This shadowing behavior is useful for modelling recursive function calls.
-    For example, consider the recursive implementation of factorial 
-    (for simplification purposes, it returns 1 for the factorial of 
-    negative numbers):
-
-    1  fun factorial(a: Int): Int {
-    2  if (a <= 1) {
-    3     return 1;
-    4  } else {
-    5     return a * factorial(a - 1);
-    6  }
-
-    Just before factorial(4) finishes its execution, the environment stack will
-    look as follows (the arrows point to their parent environment):
-
-    a = 4 <------- a = 3 <-------- a = 2 <------- a = 1
-
-    Note how each child environment shadows variable a, because each
-    recursive call to factorial at line 5 creates a child
-    environment with a new binding for a.
-
-    When factorial(1) = 1 finishes execution, the environment at the top
-    of the stack is popped:
-    
-    a = 4 <------- a = 3 <-------- a = 2
-
-    and execution resumes at line 5 in the environment where a = 2,
-    so that the return at line 5 is 2 * 1 = 2.
-
-    This in turn causes the stack to pop the environment at the top:
-
-    a = 4 <------- a = 3
-
-    so that the return at line 5 (now in the environment a = 3) will 
-    produce 3 * 2 = 6, and so on.
-    */
-    public setNewBinding(name: string, val: Value) {
-        if (name !== WILDCARD_NAME) {
-            this.currentEnv.values.set(name, val);
-        }
-    }
-
-    /*
-    Searches the binding "name" in the stack, starting at the current
-    environment and moving towards the parent environments. 
-    If it finds the binding, it updates its value
-    to "val". If it does not find "name", the stack is unchanged.
-    As a special case, name "_" is always ignored.
-    */
-    public updateBinding(name: string, val: Value) {
-        if (name !== WILDCARD_NAME) {
-            const bindings = this.findBindingMap(name);
-            if (bindings !== undefined) {
-                bindings.set(name, val);
-            }
-        }
-    }
-
-    /*
-    Searches the binding "name" in the stack, starting at the current
-    environment and moving towards the parent environments. 
-    If it finds "name", it returns its value.
-    If it does not find "name", it returns undefined.
-    As a special case, name "_" always returns undefined.
-    */
-    public getBinding(name: string): Value | undefined {
-        if (name === WILDCARD_NAME) {
-            return undefined;
-        }
-        const bindings = this.findBindingMap(name);
-        if (bindings !== undefined) {
-            return bindings.get(name);
-        } else {
-            return undefined;
-        }
-    }
-
-    public selfInEnvironment(): boolean {
-        return this.findBindingMap("self") !== undefined;
-    }
-
-    /*
-    Executes "code" in a fresh environment that is placed at the top
-    of the environment stack. The fresh environment is initialized
-    with the bindings in "initialBindings". Once "code" finishes
-    execution, the new environment is automatically popped from 
-    the stack. 
-    
-    This method is useful for starting a new local variables scope, 
-    like in a function call.
-    */
-    public executeInNewEnvironment<T>(
-        code: () => T,
-        initialBindings: { names: string[]; values: Value[] } = {
-            names: [],
-            values: [],
-        },
-    ): T {
-        const names = initialBindings.names;
-        const values = initialBindings.values;
-
-        const oldEnv = this.currentEnv;
-        this.currentEnv = { values: new Map(), parent: oldEnv };
-
-        names.forEach((name, index) => {
-            this.setNewBinding(name, values[index]!);
-        }, this);
-
-        try {
-            return code();
-        } finally {
-            this.currentEnv = oldEnv;
-        }
-    }
-}
-
-=======
->>>>>>> 114aa88d
 export function parseAndEvalExpression(sourceCode: string): EvalResult {
     try {
         const ast = parseExpression(sourceCode);
@@ -587,45 +73,22 @@
 
 const interpreter = new Interpreter(new StandardSemantics(ctx));
 
-Generic type T is the expressions' result type. Generic type S the statements' result type.
+Generic type T is the expressions' result type.
 */
-<<<<<<< HEAD
-export class Interpreter {
-    private envStack: EnvironmentStack;
-    private compEnv: CompilerEnvironment;
-    private config: InterpreterConfig;
-
-    constructor(
-        compEnv: CompilerEnvironment,
-        config: InterpreterConfig = defaultInterpreterConfig,
+export class Interpreter<T> {
+    private semantics: InterpreterSemantics<T>;
+
+    constructor(semantics: InterpreterSemantics<T>) {
+        this.semantics = semantics;
+    }
+
+    private executeStatements(
+        statements: AstStatement[]
     ) {
-        this.envStack = new EnvironmentStack();
-        this.compEnv = compEnv;
-        this.config = config;
-=======
-export class Interpreter<T, S> {
-    private semantics: InterpreterSemantics<T, S>;
-
-    constructor(semantics: InterpreterSemantics<T, S>) {
-        this.semantics = semantics;
-    }
-
-    private executeStatements(
-        statements: AstStatement[],
-        initial: S = this.semantics.emptyStatementResult(),
-    ): S {
-        return statements.reduce(
-            (prev, currStmt) =>
-                this.semantics.joinStatementResults(
-                    prev,
-                    this.interpretStatement(currStmt),
-                ),
-            initial,
-        );
->>>>>>> 114aa88d
-    }
-
-    public interpretModuleItem(ast: AstModuleItem): void {
+        statements.forEach(currStmt => this.interpretStatement(currStmt), this);
+    }
+
+    public interpretModuleItem(ast: AstModuleItem) {
         switch (ast.kind) {
             case "constant_def":
                 this.interpretConstantDef(ast);
@@ -747,39 +210,8 @@
         }
     }
 
-<<<<<<< HEAD
-    public interpretName(ast: AstId): Value {
-        if (hasStaticConstant(this.compEnv.ctx, idText(ast))) {
-            const constant = getStaticConstant(this.compEnv.ctx, idText(ast));
-            if (constant.value !== undefined) {
-                return constant.value;
-            } else {
-                throwErrorConstEval(
-                    `cannot evaluate declared constant ${idTextErr(ast)} as it does not have a body`,
-                    ast.loc,
-                );
-            }
-        }
-        const variableBinding = this.envStack.getBinding(idText(ast));
-        if (variableBinding !== undefined) {
-            return variableBinding;
-        }
-
-        // It is not a variable in the interpreter's environment. So, attempt
-        // to look it up in the statement environment provided by the compiler,
-        // which is working as the global enclosing environment for the interpreter's execution.
-        if (this.compEnv.sctx !== undefined) {
-            const val = lookupVariable([ast], this.compEnv.sctx);
-            if (val !== undefined) {
-                return val;
-            }
-        }
-
-        throwNonFatalErrorConstEval("cannot evaluate a variable", ast.loc);
-=======
     public interpretName(ast: AstId): T {
         return this.semantics.lookupBinding(ast);
->>>>>>> 114aa88d
     }
 
     public interpretMethodCall(ast: AstMethodCall): T {
@@ -859,488 +291,17 @@
         }
     }
 
-<<<<<<< HEAD
-    public interpretStructInstance(ast: AstStructInstance): StructValue {
-        const structTy = getType(this.compEnv.ctx, ast.type);
-
-        // initialize the resulting struct value with
-        // the default values for fields with initializers
-        // or null for uninitialized optional fields
-        const resultWithDefaultFields: StructValue = structTy.fields.reduce(
-            (resObj, field) => {
-                if (field.default !== undefined) {
-                    resObj[field.name] = field.default;
-                } else {
-                    if (field.type.kind === "ref" && field.type.optional) {
-                        resObj[field.name] = null;
-                    }
-                }
-                return resObj;
-            },
-            { $tactStruct: idText(ast.type) } as StructValue,
-=======
     public interpretStructInstance(ast: AstStructInstance): T {
         // Make each of the field initializers a continuation
         const argEvaluators = ast.args.map(
             (fieldWithInit) => () =>
                 this.interpretExpression(fieldWithInit.initializer),
             this,
->>>>>>> 114aa88d
         );
 
         return this.semantics.evalStructInstance(ast, argEvaluators);
     }
 
-<<<<<<< HEAD
-    public interpretFieldAccess(ast: AstFieldAccess): Value {
-        // special case for contract/trait constant accesses via `self.constant`
-        // interpret "self" as a contract/trait access only if "self"
-        // is not already assigned in the environment (this would mean
-        // we are executing inside an extends function)
-        if (
-            ast.aggregate.kind === "id" &&
-            isSelfId(ast.aggregate) &&
-            !this.envStack.selfInEnvironment()
-        ) {
-            const selfTypeRef = getExpType(this.compEnv.ctx, ast.aggregate);
-            if (selfTypeRef.kind === "ref") {
-                const contractTypeDescription = getType(
-                    this.compEnv.ctx,
-                    selfTypeRef.name,
-                );
-                const foundContractConst =
-                    contractTypeDescription.constants.find((constId) =>
-                        eqNames(ast.field, constId.name),
-                    );
-                if (foundContractConst === undefined) {
-                    // not a constant, e.g. `self.storageVariable`
-
-                    const path = tryExtractPath(ast.aggregate);
-                    if (path !== null) {
-                        // At this moment, the interpreter does not lookup field accesses in the interpreter's
-                        // environment. Once this is implemented, the operation of looking up in the
-                        // interpreter's environment should occur before looking up in the
-                        // statement context.
-
-                        // Now, lookup in the statement context, because such context stores the variable bindings
-                        // found by the compiler.
-                        if (this.compEnv.sctx !== undefined) {
-                            const value = lookupVariable(
-                                [...path, ast.field],
-                                this.compEnv.sctx,
-                            );
-                            if (value !== undefined) {
-                                return value;
-                            }
-                        }
-                    }
-
-                    throwNonFatalErrorConstEval(
-                        "cannot evaluate non-constant self field access",
-                        ast.aggregate.loc,
-                    );
-                }
-                if (foundContractConst.value !== undefined) {
-                    return foundContractConst.value;
-                } else {
-                    // this cannot be a fatal error.
-                    // For example, consider this program (found in examples/inheritance.tact):
-
-                    // trait AbstractTrait {
-                    //    const c: Int = 30;
-                    //    abstract const c2: Int;
-                    //    abstract fun executeAbs(): Int;
-
-                    //    fun loadC2(): Int {
-                    //       return self.c2;
-                    //    }
-                    // }
-
-                    // Field c2 does not have a body. So, when the variable tracing analysis
-                    // reaches function loadC2, it should be able to continue after determining that
-                    // self.c2 is undefined at compilation time.
-
-                    throwNonFatalErrorConstEval(
-                        `cannot evaluate declared contract/trait constant ${idTextErr(ast.field)} as it does not have a body`,
-                        ast.field.loc,
-                    );
-                }
-            }
-        }
-        const valStruct = this.interpretExpression(ast.aggregate);
-        if (
-            valStruct === null ||
-            typeof valStruct !== "object" ||
-            !("$tactStruct" in valStruct)
-        ) {
-            throwErrorConstEval(
-                `constant struct expected, but got ${showValue(valStruct)}`,
-                ast.aggregate.loc,
-            );
-        }
-        if (idText(ast.field) in valStruct) {
-            return valStruct[idText(ast.field)]!;
-        } else {
-            // this cannot be an internal compiler error, because during
-            // variable tracing, partial StructValues are needed.
-            // For example, consider this program:
-
-            // fun FOO(x: TestStruct): Int {
-            //    x.a = 0;
-            //    return 1 / x.a;
-            // }
-
-            // Suppose TestStruct has only two fields: a and b.
-
-            // The program only sets field a. This means that during
-            // variable tracing analysis, x.b is undefined.
-            // Hence, when evaluating the return expression 1 / x.a, the
-            // StructValue corresponding to x will only include field a.
-
-            // If the interpreter reaches a point where it attempts to access
-            // a non-existent field in a StructValue, it simply should give up
-            // and let the component that called the interpreter make a decision
-            // regarding the error: recall that the interpreter is called
-            // embedded in the type checking process, so, it will have only partial
-            // information.
-
-            throwNonFatalErrorConstEval(
-                `struct field ${idTextErr(ast.field)} is missing`,
-                ast.aggregate.loc,
-            );
-        }
-    }
-
-    public interpretStaticCall(ast: AstStaticCall): Value {
-        switch (idText(ast.function)) {
-            case "ton": {
-                ensureFunArity(1, ast.args, ast.loc);
-                const tons = ensureString(
-                    this.interpretExpression(ast.args[0]!),
-                    ast.args[0]!.loc,
-                );
-                try {
-                    return ensureInt(
-                        BigInt(toNano(tons).toString(10)),
-                        ast.loc,
-                    );
-                } catch (e) {
-                    if (e instanceof Error && e.message === "Invalid number") {
-                        throwErrorConstEval(
-                            `invalid ${idTextErr(ast.function)} argument`,
-                            ast.loc,
-                        );
-                    }
-                    throw e;
-                }
-            }
-            case "pow": {
-                ensureFunArity(2, ast.args, ast.loc);
-                const valBase = ensureInt(
-                    this.interpretExpression(ast.args[0]!),
-                    ast.args[0]!.loc,
-                );
-                const valExp = ensureInt(
-                    this.interpretExpression(ast.args[1]!),
-                    ast.args[1]!.loc,
-                );
-                if (valExp < 0n) {
-                    throwErrorConstEval(
-                        `${idTextErr(ast.function)} builtin called with negative exponent ${valExp}`,
-                        ast.loc,
-                    );
-                }
-                try {
-                    return ensureInt(valBase ** valExp, ast.loc);
-                } catch (e) {
-                    if (e instanceof RangeError) {
-                        // even TS bigint type cannot hold it
-                        throwErrorConstEval(
-                            "integer does not fit into TVM Int type",
-                            ast.loc,
-                        );
-                    }
-                    throw e;
-                }
-            }
-            case "pow2": {
-                ensureFunArity(1, ast.args, ast.loc);
-                const valExponent = ensureInt(
-                    this.interpretExpression(ast.args[0]!),
-                    ast.args[0]!.loc,
-                );
-                if (valExponent < 0n) {
-                    throwErrorConstEval(
-                        `${idTextErr(ast.function)} builtin called with negative exponent ${valExponent}`,
-                        ast.loc,
-                    );
-                }
-                try {
-                    return ensureInt(2n ** valExponent, ast.loc);
-                } catch (e) {
-                    if (e instanceof RangeError) {
-                        // even TS bigint type cannot hold it
-                        throwErrorConstEval(
-                            "integer does not fit into TVM Int type",
-                            ast.loc,
-                        );
-                    }
-                    throw e;
-                }
-            }
-            case "sha256": {
-                ensureFunArity(1, ast.args, ast.loc);
-                const str = ensureString(
-                    this.interpretExpression(ast.args[0]!),
-                    ast.args[0]!.loc,
-                );
-                const dataSize = Buffer.from(str).length;
-                if (dataSize > 128) {
-                    throwErrorConstEval(
-                        `data is too large for sha256 hash, expected up to 128 bytes, got ${dataSize}`,
-                        ast.loc,
-                    );
-                }
-                return BigInt("0x" + sha256_sync(str).toString("hex"));
-            }
-            case "emptyMap": {
-                ensureFunArity(0, ast.args, ast.loc);
-                return null;
-            }
-            case "cell":
-                {
-                    ensureFunArity(1, ast.args, ast.loc);
-                    const str = ensureString(
-                        this.interpretExpression(ast.args[0]!),
-                        ast.args[0]!.loc,
-                    );
-                    try {
-                        return Cell.fromBase64(str);
-                    } catch (_) {
-                        throwErrorConstEval(
-                            `invalid base64 encoding for a cell: ${str}`,
-                            ast.loc,
-                        );
-                    }
-                }
-                break;
-            case "slice":
-                {
-                    ensureFunArity(1, ast.args, ast.loc);
-                    const str = ensureString(
-                        this.interpretExpression(ast.args[0]!),
-                        ast.args[0]!.loc,
-                    );
-                    try {
-                        return Cell.fromBase64(str).asSlice();
-                    } catch (_) {
-                        throwErrorConstEval(
-                            `invalid base64 encoding for a cell: ${str}`,
-                            ast.loc,
-                        );
-                    }
-                }
-                break;
-            case "rawSlice":
-                {
-                    ensureFunArity(1, ast.args, ast.loc);
-                    const str = ensureString(
-                        this.interpretExpression(ast.args[0]!),
-                        ast.args[0]!.loc,
-                    );
-
-                    if (!/^[0-9a-fA-F]*_?$/.test(str)) {
-                        throwErrorConstEval(
-                            `invalid hex string: ${str}`,
-                            ast.loc,
-                        );
-                    }
-
-                    // Remove underscores from the hex string
-                    const hex = str.replace("_", "");
-                    const paddedHex = hex.length % 2 === 0 ? hex : "0" + hex;
-                    const buffer = Buffer.from(paddedHex, "hex");
-
-                    // Initialize the BitString
-                    let bits = new BitString(
-                        buffer,
-                        hex.length % 2 === 0 ? 0 : 4,
-                        hex.length * 4,
-                    );
-
-                    // Handle the case where the string ends with an underscore
-                    if (str.endsWith("_")) {
-                        const paddedBits = paddedBufferToBits(buffer);
-
-                        // Ensure there's enough length to apply the offset
-                        const offset = hex.length % 2 === 0 ? 0 : 4;
-                        if (paddedBits.length >= offset) {
-                            bits = paddedBits.substring(
-                                offset,
-                                paddedBits.length - offset,
-                            );
-                        } else {
-                            bits = new BitString(Buffer.from(""), 0, 0);
-                        }
-                    }
-
-                    // Ensure the bit length is within acceptable limits
-                    if (bits.length > 1023) {
-                        throwErrorConstEval(
-                            `slice constant is too long, expected up to 1023 bits, got ${bits.length}`,
-                            ast.loc,
-                        );
-                    }
-
-                    // Return the constructed slice
-                    return beginCell().storeBits(bits).endCell().asSlice();
-                }
-                break;
-            case "ascii":
-                {
-                    ensureFunArity(1, ast.args, ast.loc);
-                    const str = ensureString(
-                        this.interpretExpression(ast.args[0]!),
-                        ast.args[0]!.loc,
-                    );
-                    const hex = Buffer.from(str).toString("hex");
-                    if (hex.length > 64) {
-                        throwErrorConstEval(
-                            `ascii string is too long, expected up to 32 bytes, got ${Math.floor(hex.length / 2)}`,
-                            ast.loc,
-                        );
-                    }
-                    if (hex.length == 0) {
-                        throwErrorConstEval(
-                            `ascii string cannot be empty`,
-                            ast.loc,
-                        );
-                    }
-                    return BigInt("0x" + hex);
-                }
-                break;
-            case "crc32":
-                {
-                    ensureFunArity(1, ast.args, ast.loc);
-                    const str = ensureString(
-                        this.interpretExpression(ast.args[0]!),
-                        ast.args[0]!.loc,
-                    );
-                    return BigInt(crc32.str(str) >>> 0); // >>> 0 converts to unsigned
-                }
-                break;
-            case "address":
-                {
-                    ensureFunArity(1, ast.args, ast.loc);
-                    const str = ensureString(
-                        this.interpretExpression(ast.args[0]!),
-                        ast.args[0]!.loc,
-                    );
-                    try {
-                        const address = Address.parse(str);
-                        if (
-                            address.workChain !== 0 &&
-                            address.workChain !== -1
-                        ) {
-                            throwErrorConstEval(
-                                `${str} is invalid address`,
-                                ast.loc,
-                            );
-                        }
-                        if (
-                            !enabledMasterchain(this.compEnv.ctx) &&
-                            address.workChain !== 0
-                        ) {
-                            throwErrorConstEval(
-                                `address ${str} is from masterchain which is not enabled for this contract`,
-                                ast.loc,
-                            );
-                        }
-                        return address;
-                    } catch (_) {
-                        throwErrorConstEval(
-                            `invalid address encoding: ${str}`,
-                            ast.loc,
-                        );
-                    }
-                }
-                break;
-            case "newAddress": {
-                ensureFunArity(2, ast.args, ast.loc);
-                const wc = ensureInt(
-                    this.interpretExpression(ast.args[0]!),
-                    ast.args[0]!.loc,
-                );
-                const addr = Buffer.from(
-                    ensureInt(
-                        this.interpretExpression(ast.args[1]!),
-                        ast.args[1]!.loc,
-                    )
-                        .toString(16)
-                        .padStart(64, "0"),
-                    "hex",
-                );
-                if (wc !== 0n && wc !== -1n) {
-                    throwErrorConstEval(
-                        `expected workchain of an address to be equal 0 or -1, received: ${wc}`,
-                        ast.loc,
-                    );
-                }
-                if (!enabledMasterchain(this.compEnv.ctx) && wc !== 0n) {
-                    throwErrorConstEval(
-                        `${wc}:${addr.toString("hex")} address is from masterchain which is not enabled for this contract`,
-                        ast.loc,
-                    );
-                }
-                return new Address(Number(wc), addr);
-            }
-            default:
-                if (hasStaticFunction(this.compEnv.ctx, idText(ast.function))) {
-                    const functionDescription = getStaticFunction(
-                        this.compEnv.ctx,
-                        idText(ast.function),
-                    );
-                    switch (functionDescription.ast.kind) {
-                        case "function_def":
-                            // Currently, no attribute is supported
-                            if (functionDescription.ast.attributes.length > 0) {
-                                throwNonFatalErrorConstEval(
-                                    "calls to functions with attributes are currently not supported",
-                                    ast.loc,
-                                );
-                            }
-                            return this.evalStaticFunction(
-                                functionDescription.ast,
-                                ast.args,
-                                functionDescription.returns,
-                            );
-
-                        case "asm_function_def":
-                            throwNonFatalErrorConstEval(
-                                `${idTextErr(ast.function)} cannot be interpreted because it's an asm-function`,
-                                ast.loc,
-                            );
-                            break;
-                        case "function_decl":
-                            throwNonFatalErrorConstEval(
-                                `${idTextErr(ast.function)} cannot be interpreted because it does not have a body`,
-                                ast.loc,
-                            );
-                            break;
-                        case "native_function_decl":
-                            throwNonFatalErrorConstEval(
-                                "native function calls are currently not supported",
-                                ast.loc,
-                            );
-                            break;
-                    }
-                } else {
-                    throwNonFatalErrorConstEval(
-                        `function ${idTextErr(ast.function)} is not declared`,
-                        ast.loc,
-                    );
-                }
-=======
     public interpretFieldAccess(ast: AstFieldAccess): T {
         const aggregateEvaluator = () =>
             this.interpretExpression(ast.aggregate);
@@ -1354,7 +315,6 @@
         const builtinResult = this.semantics.evalBuiltin(ast, argValues);
         if (builtinResult !== undefined) {
             return builtinResult;
->>>>>>> 114aa88d
         }
 
         // We have a call to a user-defined function.
@@ -1365,58 +325,6 @@
         const paramNames = functionDef.params.map((param) =>
             idText(param.name),
         );
-<<<<<<< HEAD
-        // Check parameter names do not shadow constants
-        if (
-            paramNames.some((paramName) =>
-                hasStaticConstant(this.compEnv.ctx, paramName),
-            )
-        ) {
-            throwInternalCompilerError(
-                `some parameter of function ${idText(functionCode.name)} shadows a constant with the same name`,
-                functionCode.loc,
-            );
-        }
-        // Call function inside a new environment
-        return this.envStack.executeInNewEnvironment(
-            () => {
-                // Interpret all the statements
-                try {
-                    functionCode.statements.forEach(
-                        this.interpretStatement,
-                        this,
-                    );
-                    // At this point, the function did not execute a return.
-                    // Execution continues after the catch.
-                } catch (e) {
-                    if (e instanceof ReturnSignal) {
-                        const val = e.getValue();
-                        if (val !== undefined) {
-                            return val;
-                        }
-                        // The function executed a return without a value.
-                        // Execution continues after the catch.
-                    } else {
-                        throw e;
-                    }
-                }
-                // If execution reaches this point, it means that
-                // the function had no return statement or executed a return
-                // without a value. This is an error only if the return type of the
-                // function is not void
-                if (returns.kind !== "void") {
-                    throwInternalCompilerError(
-                        `function ${idText(functionCode.name)} must return a value`,
-                        functionCode.loc,
-                    );
-                } else {
-                    // The function does not return a value.
-                    // We rely on the typechecker so that the function is called as a statement.
-                    // Hence, we can return a dummy null, since the null will be discarded anyway.
-                    return null;
-                }
-            },
-=======
 
         // Transform the statements into continuations
         const statementsEvaluator = () =>
@@ -1427,12 +335,11 @@
             ast,
             functionDef,
             statementsEvaluator,
->>>>>>> 114aa88d
             { names: paramNames, values: argValues },
         );
     }
 
-    public interpretStatement(ast: AstStatement): S {
+    public interpretStatement(ast: AstStatement) {
         switch (ast.kind) {
             case "statement_let":
                 return this.interpretLetStatement(ast);
@@ -1461,23 +368,12 @@
         }
     }
 
-<<<<<<< HEAD
     public interpretLetStatement(ast: AstStatementLet) {
-        if (hasStaticConstant(this.compEnv.ctx, idText(ast.name))) {
-            // Attempt of shadowing a constant in a let declaration
-            throwInternalCompilerError(
-                `declaration of ${idText(ast.name)} shadows a constant with the same name`,
-                ast.loc,
-            );
-        }
-=======
-    public interpretLetStatement(ast: AstStatementLet): S {
->>>>>>> 114aa88d
         const val = this.interpretExpression(ast.expression);
-        return this.semantics.storeNewBinding(ast, val);
-    }
-
-    public interpretAssignStatement(ast: AstStatementAssign): S {
+        this.semantics.storeNewBinding(ast, val);
+    }
+
+    public interpretAssignStatement(ast: AstStatementAssign) {
         if (ast.path.kind === "id") {
             const val = this.interpretExpression(ast.expression);
             return this.semantics.updateBinding(ast.path, val);
@@ -1491,7 +387,7 @@
 
     public interpretAugmentedAssignStatement(
         ast: AstStatementAugmentedAssign,
-    ): S {
+    ) {
         if (ast.path.kind === "id") {
             const updateEvaluator = () =>
                 this.interpretExpression(ast.expression);
@@ -1510,7 +406,7 @@
         }
     }
 
-    public interpretConditionStatement(ast: AstCondition): S {
+    public interpretConditionStatement(ast: AstCondition) {
         const condition = this.semantics.toBoolean(
             this.interpretExpression(ast.condition),
             ast.condition.loc,
@@ -1520,36 +416,25 @@
                 this.executeStatements(ast.trueStatements),
             );
         } else if (ast.falseStatements !== null) {
-<<<<<<< HEAD
-            // We are in an else branch. The typechecker ensures that
-            // the elseif branch does not exist.
-            this.envStack.executeInNewEnvironment(() => {
-                ast.falseStatements!.forEach(this.interpretStatement, this);
-            });
-        } else if (ast.elseif !== null) {
-            // We are in an elseif branch
-            this.interpretConditionStatement(ast.elseif);
-=======
             return this.semantics.runInNewEnvironment(() =>
                 this.executeStatements(ast.falseStatements!),
             );
         } else {
             return this.semantics.emptyStatementResult();
->>>>>>> 114aa88d
-        }
-    }
-
-    public interpretExpressionStatement(ast: AstStatementExpression): S {
+        }
+    }
+
+    public interpretExpressionStatement(ast: AstStatementExpression) {
         return this.semantics.toStatementResult(
             this.interpretExpression(ast.expression),
         );
     }
 
-    public interpretForEachStatement(ast: AstStatementForEach): S {
+    public interpretForEachStatement(ast: AstStatementForEach) {
         throwNonFatalErrorConstEval("foreach currently not supported", ast.loc);
     }
 
-    public interpretRepeatStatement(ast: AstStatementRepeat): S {
+    public interpretRepeatStatement(ast: AstStatementRepeat) {
         const iterations = this.semantics.toRepeatInteger(
             this.interpretExpression(ast.iterations),
             ast.iterations.loc,
@@ -1577,7 +462,7 @@
         }
     }
 
-    public interpretReturnStatement(ast: AstStatementReturn): S {
+    public interpretReturnStatement(ast: AstStatementReturn) {
         if (ast.expression !== null) {
             const val = this.interpretExpression(ast.expression);
             return this.semantics.evalReturn(val);
@@ -1586,21 +471,21 @@
         }
     }
 
-    public interpretTryStatement(ast: AstStatementTry): S {
+    public interpretTryStatement(ast: AstStatementTry) {
         throwNonFatalErrorConstEval(
             "try statements currently not supported",
             ast.loc,
         );
     }
 
-    public interpretTryCatchStatement(ast: AstStatementTryCatch): S {
+    public interpretTryCatchStatement(ast: AstStatementTryCatch) {
         throwNonFatalErrorConstEval(
             "try-catch statements currently not supported",
             ast.loc,
         );
     }
 
-    public interpretUntilStatement(ast: AstStatementUntil): S {
+    public interpretUntilStatement(ast: AstStatementUntil): void {
         let condition: boolean;
         let iterCount = 1n;
         // We can create a single environment for all the iterations in the loop
@@ -1639,7 +524,7 @@
         });
     }
 
-    public interpretWhileStatement(ast: AstStatementWhile): S {
+    public interpretWhileStatement(ast: AstStatementWhile) {
         let condition = this.semantics.toBoolean(
             this.interpretExpression(ast.condition),
             ast.condition.loc,
