import { CompilerContext } from "./context";
import {
    AstBinaryOperation,
    AstExpression,
    SrcInfo,
    AstUnaryOperation,
    AstValue,
    isValue,
} from "./grammar/ast";
import { TactConstEvalError } from "./errors";
import { Value } from "./types/types";
import {
    extractValue,
    makeValueExpression,
    makeUnaryExpression,
    makeBinaryExpression,
} from "./optimizer/util";
import { ExpressionTransformer } from "./optimizer/types";
import { StandardOptimizer } from "./optimizer/standardOptimizer";
import {
    Interpreter,
<<<<<<< HEAD
    defaultInterpreterConfig,
=======
    InterpreterConfig,
>>>>>>> 55f0743d
    ensureInt,
    evalBinaryOp,
    evalUnaryOp,
    throwNonFatalErrorConstEval,
} from "./interpreter";

// Utility Exception class to interrupt the execution
// of functions that cannot evaluate a tree fully into a value.
class PartiallyEvaluatedTree extends Error {
    public tree: AstExpression;

    constructor(tree: AstExpression) {
        super();
        this.tree = tree;
    }
}

// The optimizer that applies the rewriting rules during partial evaluation.
// For the moment we use an optimizer that respects overflows.
const optimizer: ExpressionTransformer = new StandardOptimizer();

function partiallyEvalUnaryOp(
    op: AstUnaryOperation,
    operand: AstExpression,
    source: SrcInfo,
    ctx: CompilerContext,
    interpreter: Interpreter,
): AstExpression {
    if (operand.kind === "number" && op === "-") {
        // emulating negative integer literals
        return makeValueExpression(ensureInt(-operand.value, source, interpreter.config.checkValueBoundsInExpressions));
    }

    const simplOperand = partiallyEvalExpression_(operand, ctx, interpreter);

    if (isValue(simplOperand)) {
        const valueOperand = extractValue(simplOperand as AstValue);
        const result = evalUnaryOp(op, valueOperand, interpreter.config.checkValueBoundsInExpressions, simplOperand.loc, source);
        // Wrap the value into a Tree to continue simplifications
        return makeValueExpression(result);
    } else {
        const newAst = makeUnaryExpression(op, simplOperand);
        return optimizer.applyRules(newAst);
    }
}

function partiallyEvalBinaryOp(
    op: AstBinaryOperation,
    left: AstExpression,
    right: AstExpression,
    source: SrcInfo,
    ctx: CompilerContext,
    interpreter: Interpreter,
): AstExpression {
<<<<<<< HEAD
    const leftOperand = partiallyEvalExpression_(left, ctx, interpreter);
    const rightOperand = partiallyEvalExpression_(right, ctx, interpreter);
=======
    const leftOperand = partiallyEvalExpression(left, ctx);
>>>>>>> 55f0743d

    if (isValue(leftOperand)) {
        // Because of short-circuiting, we must delay evaluation of the right operand
        const valueLeftOperand = extractValue(leftOperand as AstValue);
<<<<<<< HEAD
        const valueRightOperand = extractValue(rightOperand as AstValue);
        const result = evalBinaryOp(
            op,
            valueLeftOperand,
            valueRightOperand,
            interpreter.config.checkValueBoundsInExpressions,
            leftOperand.loc,
            rightOperand.loc,
            source,
        );
        // Wrap the value into a Tree to continue simplifications
        return makeValueExpression(result);
=======

        try {
            const result = evalBinaryOp(
                op,
                valueLeftOperand,
                // We delay the evaluation of the right operand inside a continuation
                () => {
                    const rightOperand = partiallyEvalExpression(right, ctx);
                    if (isValue(rightOperand)) {
                        // If the right operand reduces to a value, then we can let the function
                        // evalBinaryOp finish its normal execution by returning the value
                        // in the right operand.
                        return extractValue(rightOperand as AstValue);
                    } else {
                        // If the right operand does not reduce to a value,
                        // we interrupt the execution of the evalBinaryOp function
                        // by returning an exception with the partially evaluated right operand.
                        // The simplification rules will handle the partially evaluated tree in the catch
                        // of the try surrounding the evalBinaryOp function.
                        throw new PartiallyEvaluatedTree(rightOperand);
                    }
                },
                leftOperand.loc,
                right.loc,
                source,
            );

            return makeValueExpression(result);
        } catch (e) {
            if (e instanceof PartiallyEvaluatedTree) {
                // The right operand did not evaluate to a value. Hence,
                // time to symbolically simplify the full tree.
                const newAst = makeBinaryExpression(op, leftOperand, e.tree);
                return optimizer.applyRules(newAst);
            } else {
                throw e;
            }
        }
>>>>>>> 55f0743d
    } else {
        // Since the left operand does not reduce to a value, no immediate short-circuiting will occur.
        // Hence, we can partially evaluate the right operand and let the rules
        // simplify the tree.
        const rightOperand = partiallyEvalExpression(right, ctx);
        const newAst = makeBinaryExpression(op, leftOperand, rightOperand);
        return optimizer.applyRules(newAst);
    }
}

function ensureValueBounds(val: Value, source: SrcInfo, boundCheck: boolean): Value {
    if (typeof val === "bigint") {
        return ensureInt(val, source, boundCheck);
    } else if (val !== null && typeof val === "object" && "$tactStruct" in val) {
        Object.entries(val).forEach(([_, v]) => {
            ensureValueBounds(v, source, boundCheck);
        });
        return val;
    } else {
        return val;
    }
}

export function evalConstantExpression(
    ast: AstExpression,
    ctx: CompilerContext,
    interpreterConfig?: InterpreterConfig,
): Value {
<<<<<<< HEAD
    // Explicitly deactivate the option to check value bounds in expressions 
    const interpreter = new Interpreter(ctx, {...defaultInterpreterConfig, checkValueBoundsInExpressions: false});
=======
    const interpreter = new Interpreter(ctx, interpreterConfig);
>>>>>>> 55f0743d
    const result = interpreter.interpretExpression(ast);
    
    // But we need to check the bounds in the final value.
    return ensureValueBounds(result, ast.loc, interpreter.config.checkValueBoundsInExpressions);
}

export function partiallyEvalExpression(
    ast: AstExpression,
    ctx: CompilerContext,
    interpreterConfig?: InterpreterConfig,
): AstExpression {
<<<<<<< HEAD
    // For the partial evaluator, bounding checking is trickier. 
    
    // If evaluation actually results in a single value, then we just need to check the bounds at the end.
    // But if evaluation fails to return a single value, we must carry out partial evaluation with 
    // bound checking activated, because the partial expression will be part of the final program!

    // Hence, we need to make two evaluation passes to the expression. 
    
    // First pass: attempt to fully evaluate with bound checking deactivated.

    try {
        const interpreter = new Interpreter(ctx, {...defaultInterpreterConfig, checkValueBoundsInExpressions: false});
        const result = interpreter.interpretExpression(ast);

        // Then, check the bounds in the end
        return makeValueExpression(ensureValueBounds(result, ast.loc, interpreter.config.checkValueBoundsInExpressions));
    } catch (e) {
        if (e instanceof TactConstEvalError) {
            if (!e.fatal) {
                // If a non-fatal error occurs, the second pass should be attempted
                // (this time carrying out partial evaluation), but with bound checking activated.
                const interpreter = new Interpreter(ctx); // By default, new interpreters activate bound checking
                
                // NOTE: The fact that we need to pass around the interpreter object to the partial
                // evaluator functions, signals that the partial evaluator is an instance of an abstract
                // interpreter: this should be refactored once the abstract interpreter is merged into main.
                return partiallyEvalExpression_(ast, ctx, interpreter);
            }
        }
        throw e;
    }
}

function partiallyEvalExpression_(
    ast: AstExpression,
    ctx: CompilerContext,
    interpreter: Interpreter,
): AstExpression {
=======
    const interpreter = new Interpreter(ctx, interpreterConfig);
>>>>>>> 55f0743d
    switch (ast.kind) {
        case "id":
            try {
                return makeValueExpression(interpreter.interpretName(ast));
            } catch (e) {
                if (e instanceof TactConstEvalError) {
                    if (!e.fatal) {
                        // If a non-fatal error occurs during lookup, just return the symbol
                        return ast;
                    }
                }
                throw e;
            }
        case "method_call":
            // Does not partially evaluate at the moment. Will attempt to fully evaluate
            return makeValueExpression(interpreter.interpretMethodCall(ast));
        case "init_of":
            throwNonFatalErrorConstEval(
                "initOf is not supported at this moment",
                ast.loc,
            );
            break;
        case "null":
            return ast;
        case "boolean":
            return ast;
        case "number":
            return makeValueExpression(interpreter.interpretNumber(ast));
        case "string":
            return makeValueExpression(interpreter.interpretString(ast));
        case "op_unary":
            return partiallyEvalUnaryOp(ast.op, ast.operand, ast.loc, ctx, interpreter);
        case "op_binary":
            return partiallyEvalBinaryOp(
                ast.op,
                ast.left,
                ast.right,
                ast.loc,
                ctx,
                interpreter
            );
        case "conditional":
            // Does not partially evaluate at the moment. Will attempt to fully evaluate
            return makeValueExpression(interpreter.interpretConditional(ast));
        case "struct_instance":
            // Does not partially evaluate at the moment. Will attempt to fully evaluate
            return makeValueExpression(
                interpreter.interpretStructInstance(ast),
            );
        case "field_access":
            // Does not partially evaluate at the moment. Will attempt to fully evaluate
            return makeValueExpression(interpreter.interpretFieldAccess(ast));
        case "static_call":
            // Does not partially evaluate at the moment. Will attempt to fully evaluate
            return makeValueExpression(interpreter.interpretStaticCall(ast));
    }
}<|MERGE_RESOLUTION|>--- conflicted
+++ resolved
@@ -19,11 +19,8 @@
 import { StandardOptimizer } from "./optimizer/standardOptimizer";
 import {
     Interpreter,
-<<<<<<< HEAD
     defaultInterpreterConfig,
-=======
     InterpreterConfig,
->>>>>>> 55f0743d
     ensureInt,
     evalBinaryOp,
     evalUnaryOp,
@@ -54,14 +51,26 @@
 ): AstExpression {
     if (operand.kind === "number" && op === "-") {
         // emulating negative integer literals
-        return makeValueExpression(ensureInt(-operand.value, source, interpreter.config.checkValueBoundsInExpressions));
+        return makeValueExpression(
+            ensureInt(
+                -operand.value,
+                source,
+                interpreter.config.checkValueBoundsInExpressions,
+            ),
+        );
     }
 
     const simplOperand = partiallyEvalExpression_(operand, ctx, interpreter);
 
     if (isValue(simplOperand)) {
         const valueOperand = extractValue(simplOperand as AstValue);
-        const result = evalUnaryOp(op, valueOperand, interpreter.config.checkValueBoundsInExpressions, simplOperand.loc, source);
+        const result = evalUnaryOp(
+            op,
+            valueOperand,
+            interpreter.config.checkValueBoundsInExpressions,
+            simplOperand.loc,
+            source,
+        );
         // Wrap the value into a Tree to continue simplifications
         return makeValueExpression(result);
     } else {
@@ -78,30 +87,11 @@
     ctx: CompilerContext,
     interpreter: Interpreter,
 ): AstExpression {
-<<<<<<< HEAD
-    const leftOperand = partiallyEvalExpression_(left, ctx, interpreter);
-    const rightOperand = partiallyEvalExpression_(right, ctx, interpreter);
-=======
     const leftOperand = partiallyEvalExpression(left, ctx);
->>>>>>> 55f0743d
 
     if (isValue(leftOperand)) {
         // Because of short-circuiting, we must delay evaluation of the right operand
         const valueLeftOperand = extractValue(leftOperand as AstValue);
-<<<<<<< HEAD
-        const valueRightOperand = extractValue(rightOperand as AstValue);
-        const result = evalBinaryOp(
-            op,
-            valueLeftOperand,
-            valueRightOperand,
-            interpreter.config.checkValueBoundsInExpressions,
-            leftOperand.loc,
-            rightOperand.loc,
-            source,
-        );
-        // Wrap the value into a Tree to continue simplifications
-        return makeValueExpression(result);
-=======
 
         try {
             const result = evalBinaryOp(
@@ -124,6 +114,7 @@
                         throw new PartiallyEvaluatedTree(rightOperand);
                     }
                 },
+                interpreter.config.checkValueBoundsInExpressions,
                 leftOperand.loc,
                 right.loc,
                 source,
@@ -140,7 +131,6 @@
                 throw e;
             }
         }
->>>>>>> 55f0743d
     } else {
         // Since the left operand does not reduce to a value, no immediate short-circuiting will occur.
         // Hence, we can partially evaluate the right operand and let the rules
@@ -151,10 +141,18 @@
     }
 }
 
-function ensureValueBounds(val: Value, source: SrcInfo, boundCheck: boolean): Value {
+function ensureValueBounds(
+    val: Value,
+    source: SrcInfo,
+    boundCheck: boolean,
+): Value {
     if (typeof val === "bigint") {
         return ensureInt(val, source, boundCheck);
-    } else if (val !== null && typeof val === "object" && "$tactStruct" in val) {
+    } else if (
+        val !== null &&
+        typeof val === "object" &&
+        "$tactStruct" in val
+    ) {
         Object.entries(val).forEach(([_, v]) => {
             ensureValueBounds(v, source, boundCheck);
         });
@@ -169,16 +167,23 @@
     ctx: CompilerContext,
     interpreterConfig?: InterpreterConfig,
 ): Value {
-<<<<<<< HEAD
-    // Explicitly deactivate the option to check value bounds in expressions 
-    const interpreter = new Interpreter(ctx, {...defaultInterpreterConfig, checkValueBoundsInExpressions: false});
-=======
-    const interpreter = new Interpreter(ctx, interpreterConfig);
->>>>>>> 55f0743d
+    let config = {
+        ...defaultInterpreterConfig,
+        checkValueBoundsInExpressions: false,
+    };
+
+    if (interpreterConfig) {
+        config = { ...interpreterConfig, checkValueBoundsInExpressions: false };
+    }
+    const interpreter = new Interpreter(ctx, config);
     const result = interpreter.interpretExpression(ast);
-    
+
     // But we need to check the bounds in the final value.
-    return ensureValueBounds(result, ast.loc, interpreter.config.checkValueBoundsInExpressions);
+    return ensureValueBounds(
+        result,
+        ast.loc,
+        interpreter.config.checkValueBoundsInExpressions,
+    );
 }
 
 export function partiallyEvalExpression(
@@ -186,30 +191,47 @@
     ctx: CompilerContext,
     interpreterConfig?: InterpreterConfig,
 ): AstExpression {
-<<<<<<< HEAD
-    // For the partial evaluator, bounding checking is trickier. 
-    
+    // For the partial evaluator, bounding checking is trickier.
+
     // If evaluation actually results in a single value, then we just need to check the bounds at the end.
-    // But if evaluation fails to return a single value, we must carry out partial evaluation with 
+    // But if evaluation fails to return a single value, we must carry out partial evaluation with
     // bound checking activated, because the partial expression will be part of the final program!
 
-    // Hence, we need to make two evaluation passes to the expression. 
-    
+    // Hence, we need to make two evaluation passes to the expression.
+
     // First pass: attempt to fully evaluate with bound checking deactivated.
 
+    let config = {
+        ...defaultInterpreterConfig,
+        checkValueBoundsInExpressions: false,
+    };
+
+    if (interpreterConfig) {
+        config = { ...interpreterConfig, checkValueBoundsInExpressions: false };
+    }
+
     try {
-        const interpreter = new Interpreter(ctx, {...defaultInterpreterConfig, checkValueBoundsInExpressions: false});
+        const interpreter = new Interpreter(ctx, config);
         const result = interpreter.interpretExpression(ast);
 
         // Then, check the bounds in the end
-        return makeValueExpression(ensureValueBounds(result, ast.loc, interpreter.config.checkValueBoundsInExpressions));
+        return makeValueExpression(
+            ensureValueBounds(
+                result,
+                ast.loc,
+                interpreter.config.checkValueBoundsInExpressions,
+            ),
+        );
     } catch (e) {
         if (e instanceof TactConstEvalError) {
             if (!e.fatal) {
                 // If a non-fatal error occurs, the second pass should be attempted
                 // (this time carrying out partial evaluation), but with bound checking activated.
-                const interpreter = new Interpreter(ctx); // By default, new interpreters activate bound checking
-                
+
+                config = { ...config, checkValueBoundsInExpressions: true };
+
+                const interpreter = new Interpreter(ctx, config);
+
                 // NOTE: The fact that we need to pass around the interpreter object to the partial
                 // evaluator functions, signals that the partial evaluator is an instance of an abstract
                 // interpreter: this should be refactored once the abstract interpreter is merged into main.
@@ -225,9 +247,6 @@
     ctx: CompilerContext,
     interpreter: Interpreter,
 ): AstExpression {
-=======
-    const interpreter = new Interpreter(ctx, interpreterConfig);
->>>>>>> 55f0743d
     switch (ast.kind) {
         case "id":
             try {
@@ -259,7 +278,13 @@
         case "string":
             return makeValueExpression(interpreter.interpretString(ast));
         case "op_unary":
-            return partiallyEvalUnaryOp(ast.op, ast.operand, ast.loc, ctx, interpreter);
+            return partiallyEvalUnaryOp(
+                ast.op,
+                ast.operand,
+                ast.loc,
+                ctx,
+                interpreter,
+            );
         case "op_binary":
             return partiallyEvalBinaryOp(
                 ast.op,
@@ -267,7 +292,7 @@
                 ast.right,
                 ast.loc,
                 ctx,
-                interpreter
+                interpreter,
             );
         case "conditional":
             // Does not partially evaluate at the moment. Will attempt to fully evaluate
